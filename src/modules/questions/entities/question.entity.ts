import {
  Entity,
  PrimaryGeneratedColumn,
  Column,
  CreateDateColumn,
  UpdateDateColumn,
  OneToMany,
} from 'typeorm';
import { ApiProperty } from '@nestjs/swagger';
<<<<<<< HEAD
import { GradingType } from '../../tests/entities/test.entity';
=======
import { QuestionOption } from './question-option.entity';
import { GradingType } from '../../tests/entities/test.entity';

>>>>>>> c8daf3db
export enum QuestionType {
  MCQ = 'mcq',
  MULTIPLE_ANSWER = 'multiple_answer',
  TRUE_FALSE = 'true_false',
  FILL_BLANK = 'fill_blank',
  MATCH = 'match',
  SUBJECTIVE = 'subjective', //short answer, can not be evaluate automatically
  ESSAY = 'essay', //long answer, can not be evaluate automatically
}

export enum QuestionLevel {
  EASY = 'easy',
  MEDIUM = 'medium',
  HARD = 'hard',
}

export enum QuestionStatus {
  DRAFT = 'draft',
  PUBLISHED = 'published',
  ARCHIVED = 'archived',
}

export interface QuestionMedia {
  image?: string;
  video?: string;
  audio?: string;
  document?: string;
}

export interface QuestionParams {
  maxLength?: number; // For text answers
  minLength?: number;
  allowAttachments?: boolean;
  wordLimit?: number;
  caseSensitive?: boolean;
  allowPartialScoring?: boolean;
  rubric?: {
    criteria: Array<{
      name: string;
      maxScore: number;
      description: string;
    }>;
  };
}



@Entity('questions')
export class Question {
  @ApiProperty()
  @PrimaryGeneratedColumn('uuid')
  questionId: string;

  @ApiProperty()
  @Column({ type: 'uuid' })
  tenantId: string;

  @ApiProperty()
  @Column({ type: 'uuid' })
  organisationId: string;

  @ApiProperty()
  @Column({ type: 'integer', default: 0 })
  ordering: number;

  @ApiProperty({ 
    description: 'Question text content'
  })
  @Column({ type: 'text' })
  text: string;

  @ApiProperty({ 
    required: false,
    description: 'Media URLs for the question',
    example: {
      image: "https://cdn.example.com/question.png",
      video: "https://cdn.example.com/question.mp4"
    }
  })
  @Column({ type: 'jsonb', nullable: true })
  media: QuestionMedia;

  @ApiProperty({ required: false })
  @Column({ type: 'text', nullable: true })
  alias: string;

  @ApiProperty({ required: false })
  @Column({ type: 'text', nullable: true })
  description: string;

  @ApiProperty({ required: false })
  @Column({ type: 'uuid', nullable: true })
  categoryId: string;

  @ApiProperty({ enum: QuestionType })
  @Column({ type: 'text' })
  type: QuestionType;

  @ApiProperty({ enum: QuestionLevel })
  @Column({ type: 'text', default: QuestionLevel.MEDIUM })
  level: QuestionLevel;

  @ApiProperty()
  @Column({ type: 'integer', default: 1 })
  marks: number;

  @ApiProperty({ enum: QuestionStatus })
  @Column({ type: 'text', default: QuestionStatus.DRAFT })
  status: QuestionStatus;

  @ApiProperty({ required: false })
  @Column({ type: 'integer', nullable: true })
  idealTime: number;

  @ApiProperty({ enum: GradingType })
  @Column({ type: 'text', default: GradingType.QUIZ })
  gradingType: GradingType;

  @ApiProperty()
  @Column({ type: 'boolean', default: false })
  allowPartialScoring: boolean;

  @ApiProperty({ required: false })
  @Column({ type: 'jsonb', nullable: true })
  params: QuestionParams;

  @ApiProperty({ required: false })
  @Column({ type: 'uuid', nullable: true })
  checkedOut: string;

  @ApiProperty({ required: false })
  @Column({ type: 'timestamp with time zone', nullable: true })
  checkedOutTime: Date;

  @ApiProperty()
  @Column({ type: 'uuid' })
  createdBy: string;

  @ApiProperty()
  @CreateDateColumn({ type: 'timestamp with time zone' })
  createdAt: Date;

  @ApiProperty({ required: false })
  @Column({ type: 'uuid', nullable: true })
  updatedBy: string;

  @ApiProperty()
  @UpdateDateColumn({ type: 'timestamp with time zone' })
  updatedAt: Date;

  // Relations
  @OneToMany(() => QuestionOption, option => option.question)
  options: QuestionOption[];

  // Alias for compatibility with existing code
  get id(): string {
    return this.questionId;
  }

  // Backward compatibility getter for title
  get title(): string {
    return this.text || '';
  }
} <|MERGE_RESOLUTION|>--- conflicted
+++ resolved
@@ -7,13 +7,9 @@
   OneToMany,
 } from 'typeorm';
 import { ApiProperty } from '@nestjs/swagger';
-<<<<<<< HEAD
-import { GradingType } from '../../tests/entities/test.entity';
-=======
 import { QuestionOption } from './question-option.entity';
 import { GradingType } from '../../tests/entities/test.entity';
 
->>>>>>> c8daf3db
 export enum QuestionType {
   MCQ = 'mcq',
   MULTIPLE_ANSWER = 'multiple_answer',
