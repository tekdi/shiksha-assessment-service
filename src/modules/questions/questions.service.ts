import { Injectable, NotFoundException, BadRequestException } from '@nestjs/common';
import { InjectRepository } from '@nestjs/typeorm';
import { Repository } from 'typeorm';
import { CACHE_MANAGER } from '@nestjs/cache-manager';
import { Inject } from '@nestjs/common';
import { Cache } from 'cache-manager';
import { Question, QuestionType } from './entities/question.entity';
import { QuestionOption } from './entities/question-option.entity';
import { CreateQuestionDto } from './dto/create-question.dto';
import { UpdateQuestionDto } from './dto/update-question.dto';
import { QueryQuestionDto } from './dto/query-question.dto';
import { AuthContext } from '@/common/interfaces/auth.interface';

@Injectable()
export class QuestionsService {
  constructor(
    @InjectRepository(Question)
    private readonly questionRepository: Repository<Question>,
    @InjectRepository(QuestionOption)
    private readonly questionOptionRepository: Repository<QuestionOption>,
    @Inject(CACHE_MANAGER)
    private readonly cacheManager: Cache,
  ) {}

  async create(createQuestionDto: CreateQuestionDto, authContext: AuthContext): Promise<Question> {
    const { options, ...questionData } = createQuestionDto;
    
    // Validate question data
    this.validateQuestionData(createQuestionDto);
    
<<<<<<< HEAD
    // Validate question options
=======
    // Validate question options (includes duplicate validation)
>>>>>>> c8daf3db
    this.validateQuestionOptions(createQuestionDto);
    
    // Validate question parameters
    this.validateQuestionParams(createQuestionDto.type, createQuestionDto.params, createQuestionDto.marks);
    
    const question = this.questionRepository.create({
      ...questionData,
      tenantId: authContext.tenantId,
      organisationId: authContext.organisationId,
      createdBy: authContext.userId,
    });

    const savedQuestion = await this.questionRepository.save(question);

    // Create options if provided
    if (options && options.length > 0) {
      const questionOptions = options.map(optionData => 
        this.questionOptionRepository.create({
          ...optionData,
          questionId: savedQuestion.questionId,
          tenantId: authContext.tenantId,
          organisationId: authContext.organisationId,
        })
      );
      
      await this.questionOptionRepository.save(questionOptions);
    }

    // Invalidate cache
    await this.invalidateQuestionCache(authContext.tenantId);
    
    return this.findOne(savedQuestion.questionId, authContext);
  }

  async findAll(queryDto: QueryQuestionDto, authContext: AuthContext) {
    const cacheKey = `questions:${authContext.tenantId}:${JSON.stringify(queryDto)}`;
    const cached = await this.cacheManager.get(cacheKey);
    
    if (cached) {
      return cached;
    }

    const { 
      limit = 10, 
      offset = 0, 
      search, 
      status, 
      type, 
      level, 
      categoryId, 
      minMarks, 
      maxMarks, 
      categories,
      difficultyLevels,
      questionTypes,
      tags,
      marks,
      excludeQuestionIds,
      includeQuestionIds,
      timeRangeFrom,
      timeRangeTo,
      rulePreview,
      sortBy = 'createdAt', 
      sortOrder = 'DESC' 
    } = queryDto;

    const queryBuilder = this.questionRepository
      .createQueryBuilder('question')
      .leftJoinAndSelect('question.options', 'options')
      .where('question.tenantId = :tenantId', { tenantId: authContext.tenantId })
      .andWhere('question.organisationId = :organisationId', { organisationId: authContext.organisationId });

    // Text search
    if (search) {
      queryBuilder.andWhere(
        '(question.text ILIKE :search OR question.description ILIKE :search)',
        { search: `%${search}%` }
      );
    }

    // Basic filters
    if (status) {
      queryBuilder.andWhere('question.status = :status', { status });
    }

    if (type) {
      queryBuilder.andWhere('question.type = :type', { type });
    }

    if (level) {
      queryBuilder.andWhere('question.level = :level', { level });
    }

    if (categoryId) {
      queryBuilder.andWhere('question.categoryId = :categoryId', { categoryId });
    }

    // Rule criteria filters
    if (categories && categories.length > 0) {
      queryBuilder.andWhere('question.categoryId IN (:...categories)', { categories });
    }

    if (difficultyLevels && difficultyLevels.length > 0) {
      queryBuilder.andWhere('question.level IN (:...difficultyLevels)', { difficultyLevels });
    }

    if (questionTypes && questionTypes.length > 0) {
      queryBuilder.andWhere('question.type IN (:...questionTypes)', { questionTypes });
    }

    if (tags && tags.length > 0) {
      // Assuming tags are stored as JSONB array in the question entity
      // If tags are stored differently, adjust this query accordingly
      queryBuilder.andWhere('question.tags @> :tags', { tags: JSON.stringify(tags) });
    }

    if (marks && marks.length > 0) {
      queryBuilder.andWhere('question.marks IN (:...marks)', { marks });
    }

    // Marks range (minMarks and maxMarks take precedence over marks array if both are provided)
    if (minMarks !== undefined || maxMarks !== undefined) {
      if (minMarks !== undefined && maxMarks !== undefined) {
        queryBuilder.andWhere('question.marks BETWEEN :minMarks AND :maxMarks', { minMarks, maxMarks });
      } else if (minMarks !== undefined) {
        queryBuilder.andWhere('question.marks >= :minMarks', { minMarks });
      } else if (maxMarks !== undefined) {
        queryBuilder.andWhere('question.marks <= :maxMarks', { maxMarks });
      }
    }

    // Include/Exclude specific questions
    if (excludeQuestionIds && excludeQuestionIds.length > 0) {
      queryBuilder.andWhere('question.questionId NOT IN (:...excludeQuestionIds)', { excludeQuestionIds });
    }

    if (includeQuestionIds && includeQuestionIds.length > 0) {
      queryBuilder.andWhere('question.questionId IN (:...includeQuestionIds)', { includeQuestionIds });
    }

    // Time range filter
    if (timeRangeFrom || timeRangeTo) {
      if (timeRangeFrom && timeRangeTo) {
        queryBuilder.andWhere('question.createdAt BETWEEN :timeRangeFrom AND :timeRangeTo', {
          timeRangeFrom: new Date(timeRangeFrom),
          timeRangeTo: new Date(timeRangeTo)
        });
      } else if (timeRangeFrom) {
        queryBuilder.andWhere('question.createdAt >= :timeRangeFrom', {
          timeRangeFrom: new Date(timeRangeFrom)
        });
      } else if (timeRangeTo) {
        queryBuilder.andWhere('question.createdAt <= :timeRangeTo', {
          timeRangeTo: new Date(timeRangeTo)
        });
      }
    }

    // Rule preview mode - only show published questions
    if (rulePreview === 'true') {
      queryBuilder.andWhere('question.status = :publishedStatus', { publishedStatus: 'published' });
    }

    const total = await queryBuilder.getCount();

    queryBuilder
      .orderBy(`question.${sortBy}`, sortOrder as 'ASC' | 'DESC')
      .skip(offset)
      .take(limit);

    const questions = await queryBuilder.getMany();

    const result = {
      content: questions,
      totalElements: total,
      totalPages: Math.ceil(total / limit),
      currentPage: Math.floor(offset / limit) + 1,
      size: limit,
      // Add metadata for rule preview
      ...(rulePreview === 'true' && {
        metadata: {
          totalQuestions: total,
          availableForRules: total,
          rulePreviewMode: true
        }
      })
    };

    // Cache for 1 day
    await this.cacheManager.set(cacheKey, result, 86400);

    return result;
  }

  async findOne(id: string, authContext: AuthContext): Promise<Question> {
    const question = await this.questionRepository.findOne({
      where: {
        questionId: id,
        tenantId: authContext.tenantId,
        organisationId: authContext.organisationId,
      },
      relations: ['options'],
    });

    if (!question) {
      throw new NotFoundException('Question not found');
    }

    return question;
  }

  async update(id: string, updateQuestionDto: UpdateQuestionDto, authContext: AuthContext): Promise<Question> {
    const question = await this.findOne(id, authContext);
    const { options, ...questionData } = updateQuestionDto;

    // Create a merged DTO for validation
    const mergedDto = { ...question, ...updateQuestionDto };
    
    // Validate question data
    this.validateQuestionData(mergedDto);

    // If question type is being updated, validate the new type with options
    if (questionData.type && questionData.type !== question.type) {
      this.validateQuestionOptions(mergedDto);
    } else if (options !== undefined) {
      // If options are being updated but type isn't changing, validate with current type
      const currentQuestionDto = {
        ...mergedDto,
        type: question.type
      };
      this.validateQuestionOptions(currentQuestionDto);
    }

    // Validate question parameters
    this.validateQuestionParams(mergedDto.type, mergedDto.params, mergedDto.marks);

    Object.assign(question, {
      ...questionData,
      updatedBy: authContext.userId,
    });

    const updatedQuestion = await this.questionRepository.save(question);

    // Update options if provided
    if (options) {
      // Remove existing options
      await this.questionOptionRepository.delete({ questionId: id });
      
      // Create new options
      if (options.length > 0) {
        const questionOptions = options.map(optionData => 
          this.questionOptionRepository.create({
            ...optionData,
            questionId: id,
            tenantId: authContext.tenantId,
            organisationId: authContext.organisationId,
          })
        );
        
        await this.questionOptionRepository.save(questionOptions);
      }
    }

    // Invalidate cache
    await this.invalidateQuestionCache(authContext.tenantId);
    
    return this.findOne(id, authContext);
  }

  async remove(id: string, authContext: AuthContext): Promise<void> {
    const question = await this.findOne(id, authContext);
    
    // Remove options first
    await this.questionOptionRepository.delete({ questionId: id });
    
    // Remove question
    await this.questionRepository.remove(question);
    
    // Invalidate cache
    await this.invalidateQuestionCache(authContext.tenantId);
  }

  /**
   * Invalidates the question cache for a specific tenant
   * Sets a cache invalidation timestamp that can be checked by cache consumers
   * @param tenantId - The tenant ID for which to invalidate the cache
   */
  private async invalidateQuestionCache(tenantId: string): Promise<void> {
    try {
      // Set a cache invalidation timestamp that can be checked
      await this.cacheManager.set(`question_cache_invalidated:${tenantId}`, Date.now(), 86400);
    } catch (error) {
      // Log error but don't fail the operation
      console.warn('Failed to invalidate question cache:', error);
    }
  }

  async getQuestionsForRulePreview(ruleCriteria: any, authContext: AuthContext) {
    const cacheKey = `rule_preview:${authContext.tenantId}:${JSON.stringify(ruleCriteria)}`;
    const cached = await this.cacheManager.get(cacheKey);
    
    if (cached) {
      return cached;
    }

    const queryBuilder = this.questionRepository
      .createQueryBuilder('question')
      .leftJoinAndSelect('question.options', 'options')
      .where('question.tenantId = :tenantId', { tenantId: authContext.tenantId })
      .andWhere('question.organisationId = :organisationId', { organisationId: authContext.organisationId })
      .andWhere('question.status = :status', { status: 'published' });

    // Apply rule criteria
    if (ruleCriteria.categories && ruleCriteria.categories.length > 0) {
      queryBuilder.andWhere('question.categoryId IN (:...categories)', { categories: ruleCriteria.categories });
    }

    if (ruleCriteria.difficultyLevels && ruleCriteria.difficultyLevels.length > 0) {
      queryBuilder.andWhere('question.level IN (:...difficultyLevels)', { difficultyLevels: ruleCriteria.difficultyLevels });
    }

    if (ruleCriteria.questionTypes && ruleCriteria.questionTypes.length > 0) {
      queryBuilder.andWhere('question.type IN (:...questionTypes)', { questionTypes: ruleCriteria.questionTypes });
    }

    if (ruleCriteria.marks && ruleCriteria.marks.length > 0) {
      queryBuilder.andWhere('question.marks IN (:...marks)', { marks: ruleCriteria.marks });
    }

    if (ruleCriteria.tags && ruleCriteria.tags.length > 0) {
      queryBuilder.andWhere('question.tags @> :tags', { tags: JSON.stringify(ruleCriteria.tags) });
    }

    if (ruleCriteria.excludeQuestionIds && ruleCriteria.excludeQuestionIds.length > 0) {
      queryBuilder.andWhere('question.questionId NOT IN (:...excludeQuestionIds)', { excludeQuestionIds: ruleCriteria.excludeQuestionIds });
    }

    if (ruleCriteria.includeQuestionIds && ruleCriteria.includeQuestionIds.length > 0) {
      queryBuilder.andWhere('question.questionId IN (:...includeQuestionIds)', { includeQuestionIds: ruleCriteria.includeQuestionIds });
    }

    if (ruleCriteria.timeRange) {
      queryBuilder.andWhere('question.createdAt BETWEEN :fromDate AND :toDate', {
        fromDate: ruleCriteria.timeRange.from,
        toDate: ruleCriteria.timeRange.to,
      });
    }

    const questions = await queryBuilder.getMany();

    // Calculate metadata
    const totalQuestions = questions.length;
    const totalMarks = questions.reduce((sum, q) => sum + q.marks, 0);
    const marksDistribution = questions.reduce((acc, q) => {
      acc[q.marks] = (acc[q.marks] || 0) + 1;
      return acc;
    }, {} as Record<number, number>);

    const result = {
      questions,
      metadata: {
        totalQuestions,
        totalMarks,
        marksDistribution,
        averageMarks: totalQuestions > 0 ? (totalMarks / totalQuestions).toFixed(2) : 0,
        questionTypes: questions.reduce((acc, q) => {
          acc[q.type] = (acc[q.type] || 0) + 1;
          return acc;
        }, {} as Record<string, number>),
        difficultyLevels: questions.reduce((acc, q) => {
          acc[q.level] = (acc[q.level] || 0) + 1;
          return acc;
        }, {} as Record<string, number>),
        categories: questions.reduce((acc, q) => {
          if (q.categoryId) {
            acc[q.categoryId] = (acc[q.categoryId] || 0) + 1;
          }
          return acc;
        }, {} as Record<string, number>)
      }
    };

    // Cache for 30 minutes (shorter cache for preview)
    await this.cacheManager.set(cacheKey, result, 1800);

    return result;
  }

<<<<<<< HEAD
  private validateQuestionOptions(questionDto: CreateQuestionDto): void {
    const { type, options } = questionDto;
=======
  /**
   * Validates question options based on the question type
   * Ensures options meet the requirements for the specific question type
   * Also validates duplicates and partial scoring
   * @param questionDto - The question DTO containing type, options, and marks
   */
  private validateQuestionOptions(questionDto: CreateQuestionDto): void {
    const { type, options, marks: questionMarks } = questionDto;
>>>>>>> c8daf3db

    // For non-subjective/non-essay questions, options are mandatory
    if (type !== QuestionType.SUBJECTIVE && type !== QuestionType.ESSAY) {
      if (!options || options.length === 0) {
        throw new BadRequestException(`Options are mandatory for question type '${type}'. Please provide at least one option.`);
      }
      
      // Validate that all options have required fields
      this.validateOptionFields(options, questionMarks);
      
      // Validate for duplicate options
      this.validateDuplicateOptionsInternal(questionDto);
      
      // Additional validation for specific question types
      switch (type) {
        case QuestionType.MCQ:
        case QuestionType.TRUE_FALSE: {
          this.validateSingleCorrectAnswer(options, type);
          break;
        }
          
        case QuestionType.MULTIPLE_ANSWER: {
          this.validateMultipleAnswerOptions(options, questionDto);
          break;
        }
          
<<<<<<< HEAD
        case QuestionType.FILL_BLANK:
          // Fill in the blank questions should have options with blankIndex
          const optionsWithBlankIndex = options.filter(option => option.blankIndex !== undefined);
          if (optionsWithBlankIndex.length === 0) {
            throw new BadRequestException('Fill in the blank questions must have options with blankIndex specified.');
          }
          
          // Validate blankIndex values are sequential and don't have gaps
          const blankIndices = optionsWithBlankIndex.map(option => option.blankIndex).sort((a, b) => a - b);
          for (let i = 0; i < blankIndices.length; i++) {
            if (blankIndices[i] !== i) {
              throw new BadRequestException(`Fill in the blank questions must have sequential blankIndex values starting from 0. Found gap at index ${i}.`);
            }
          }

          // Additional validation for partial scoring
          if (questionDto.allowPartialScoring && options && options.length > 0) {
            // Group options by blankIndex to validate marks
            const optionsByBlankIndex = new Map<number, any[]>();
            optionsWithBlankIndex.forEach(option => {
              if (!optionsByBlankIndex.has(option.blankIndex)) {
                optionsByBlankIndex.set(option.blankIndex, []);
              }
              optionsByBlankIndex.get(option.blankIndex)!.push(option);
            });

            // Validate each blank has at least one correct answer with marks
            for (const [blankIndex, blankOptions] of optionsByBlankIndex) {
              const correctOptions = blankOptions.filter(option => option.isCorrect);
              if (correctOptions.length === 0) {
                throw new BadRequestException(`Blank ${blankIndex} must have at least one correct answer when partial scoring is enabled.`);
              }

              // Validate marks are specified for correct options
              const optionsWithMarks = correctOptions.filter(option => option.marks !== undefined);
              if (optionsWithMarks.length !== correctOptions.length) {
                throw new BadRequestException(`All correct answers for blank ${blankIndex} must have marks specified when partial scoring is enabled.`);
              }

              // Validate marks are positive
              const invalidMarks = correctOptions.filter(option => option.marks <= 0);
              if (invalidMarks.length > 0) {
                throw new BadRequestException(`All marks for blank ${blankIndex} must be greater than 0 when partial scoring is enabled.`);
              }
            }
          }
=======
        case QuestionType.FILL_BLANK: {
          this.validateFillBlankOptions(options, questionDto);
>>>>>>> c8daf3db
          break;
        }
          
        case QuestionType.MATCH: {
          this.validateMatchOptions(options);
          break;
        }
      }
    }

    // Validate partial scoring
    if (questionDto.allowPartialScoring && options) {
      if (type === QuestionType.MULTIPLE_ANSWER) {
        this.validateMultipleAnswerPartialScoring(options, questionMarks);
      } else if (type === QuestionType.FILL_BLANK) {
        // For fill blank, we need to group options by blankIndex first
        const optionsWithBlankIndex = options.filter(option => option.blankIndex !== undefined);
        const optionsByBlankIndex = this.groupOptionsByBlankIndex(optionsWithBlankIndex);
        this.validateFillBlankPartialScoring(optionsByBlankIndex, questionMarks);
      }
    }
  }

  /**
   * Validates question parameters for specific question types
   * Checks parameter constraints like maxLength > minLength and wordLimit > 0
   * @param type - The question type
   * @param params - Optional parameters object containing validation rules
   * @param marks - Optional question marks for validation
   */
  private validateQuestionParams(type: QuestionType, params?: any, marks?: number): void {
    if (!params) return;

    // Validate maxLength > minLength when both are provided
    if (params.maxLength !== undefined && params.minLength !== undefined) {
      if (params.maxLength <= params.minLength) {
        throw new BadRequestException('maxLength must be greater than minLength.');
      }
    }

    // Validate wordLimit is reasonable
    if (params.wordLimit !== undefined) {
      if (params.wordLimit <= 0) {
        throw new BadRequestException('wordLimit must be greater than 0.');
      }
    }
  }

  /**
   * Validates basic question data including marks and text
   * Performs basic validation of question properties
   * @param createQuestionDto - The question DTO to validate
   */
  private validateQuestionData(createQuestionDto: CreateQuestionDto): void {
    const { marks: questionMarks } = createQuestionDto;

    // Validate question marks are positive if specified
    if (questionMarks !== undefined && questionMarks <= 0) {
      throw new BadRequestException('Question marks must be greater than 0.');
    }

    // Validate question text length
    if (createQuestionDto.text && createQuestionDto.text.trim().length === 0) {
      throw new BadRequestException('Question text cannot be empty.');
    }
  }

  /**
   * Internal method to validate for duplicate options in the question
   * Checks for duplicate option texts and matchWith values for matching questions
   * @param questionDto - The question DTO to validate for duplicates
   */
  private validateDuplicateOptionsInternal(questionDto: CreateQuestionDto): void {
    const { options, type } = questionDto;

    if (!options || options.length === 0) {
      return;
    }

    // Check for duplicate option texts
    this.validateDuplicateTexts(options);

    // For matching questions, check for duplicate matchWith values
    if (type === QuestionType.MATCH) {
      this.validateDuplicateMatchWith(options);
    }
  }

  // Helper methods to reduce duplication
  /**
   * Validates individual option fields for completeness and correctness
   * Ensures each option has required fields and valid values
   * @param options - Array of option objects to validate
   * @param questionMarks - Optional question marks to validate against option marks
   */
  private validateOptionFields(options: any[], questionMarks?: number): void {
    options.forEach((option, index) => {
      if (!option.text || option.text.trim().length === 0) {
        throw new BadRequestException(`Option ${index + 1} must have a non-empty text.`);
      }
      
      // Validate isCorrect is a boolean
      if (typeof option.isCorrect !== 'boolean') {
        throw new BadRequestException(`Option ${index + 1} must have a valid isCorrect boolean value.`);
      }

      // Validate marks are positive if specified
      if (option.marks !== undefined && option.marks <= 0) {
        throw new BadRequestException(`Option ${index + 1} marks must be greater than 0.`);
      }

      // Validate marks don't exceed question marks
      if (option.marks !== undefined && questionMarks !== undefined && option.marks > questionMarks) {
        throw new BadRequestException(`Option ${index + 1} marks (${option.marks}) cannot exceed question marks (${questionMarks}).`);
      }
    });
  }

  /**
   * Validates that single-answer questions have exactly one correct option
   * Applies to MCQ and TRUE_FALSE question types
   * @param options - Array of option objects to validate
   * @param type - The question type for error messaging
   */
  private validateSingleCorrectAnswer(options: any[], type: QuestionType): void {
    const correctOptions = options.filter(option => option.isCorrect);
    if (correctOptions.length !== 1) {
      throw new BadRequestException(`${type} questions must have exactly one correct answer.`);
    }
  }

  /**
   * Validates multiple answer questions have at least one correct option
   * Also validates partial scoring consistency if enabled
   * @param options - Array of option objects to validate
   * @param questionDto - The complete question DTO for validation context
   */
  private validateMultipleAnswerOptions(options: any[], questionDto: CreateQuestionDto): void {
    const correctOptions = options.filter(option => option.isCorrect);
    if (correctOptions.length === 0) {
      throw new BadRequestException('Multiple answer questions must have at least one correct answer.');
    }

    // Validate marks consistency for multiple answer questions
    if (questionDto.allowPartialScoring) {
      this.validateMultipleAnswerPartialScoring(options, questionDto.marks);
    }
  }

  /**
   * Validates partial scoring consistency for multiple answer questions
   * Ensures all correct options have marks and total marks equal question marks
   * @param options - Array of option objects to validate
   * @param questionMarks - The total question marks to validate against
   */
  private validateMultipleAnswerPartialScoring(options: any[], questionMarks?: number): void {
    const correctOptions = options.filter(option => option.isCorrect);
    const optionsWithMarks = correctOptions.filter(option => option.marks !== undefined);
    
    if (optionsWithMarks.length !== correctOptions.length) {
      throw new BadRequestException('All correct options must have marks specified when partial scoring is enabled.');
    }

    const totalOptionMarks = correctOptions.reduce((sum, option) => sum + (option.marks || 0), 0);
    if (questionMarks !== undefined && totalOptionMarks !== questionMarks) {
      throw new BadRequestException(`Sum of option marks (${totalOptionMarks}) must equal question marks (${questionMarks}) when partial scoring is enabled.`);
    }
  }

  /**
   * Validates fill-in-the-blank question options
   * Ensures proper blankIndex structure and correct answer distribution
   * @param options - Array of option objects to validate
   * @param questionDto - The complete question DTO for validation context
   */
  private validateFillBlankOptions(options: any[], questionDto: CreateQuestionDto): void {
    // Fill in the blank questions should have options with blankIndex
    const optionsWithBlankIndex = options.filter(option => option.blankIndex !== undefined);
    if (optionsWithBlankIndex.length === 0) {
      throw new BadRequestException('Fill in the blank questions must have options with blankIndex specified.');
    }
    
    // Validate blankIndex values are sequential and don't have gaps
    this.validateSequentialBlankIndices(optionsWithBlankIndex);

    // Validate each blank has at least one correct answer
    const optionsByBlankIndex = this.groupOptionsByBlankIndex(optionsWithBlankIndex);
    this.validateEachBlankHasCorrectAnswer(optionsByBlankIndex);

    // Additional validation for partial scoring
    if (questionDto.allowPartialScoring && options && options.length > 0) {
      this.validateFillBlankPartialScoring(optionsByBlankIndex, questionDto.marks);
    }
  }

  /**
   * Validates partial scoring consistency for fill-in-the-blank questions
   * Ensures each blank has consistent marks for correct answers and total equals question marks
   * @param optionsByBlankIndex - Map of blank indices to their options
   * @param questionMarks - The total question marks to validate against
   */
  private validateFillBlankPartialScoring(optionsByBlankIndex: Map<number, any[]>, questionMarks?: number): void {
    // Validate each blank has marks specified for correct answers
    for (const [blankIndex, blankOptions] of optionsByBlankIndex) {
      const correctOptions = blankOptions.filter(option => option.isCorrect);

      // Validate marks are specified for correct options
      const optionsWithMarks = correctOptions.filter(option => option.marks !== undefined);
      if (optionsWithMarks.length !== correctOptions.length) {
        throw new BadRequestException(`All correct answers for blank ${blankIndex} must have marks specified when partial scoring is enabled.`);
      }

      // Validate marks are positive
      const invalidMarks = correctOptions.filter(option => option.marks <= 0);
      if (invalidMarks.length > 0) {
        throw new BadRequestException(`All marks for blank ${blankIndex} must be greater than 0 when partial scoring is enabled.`);
      }

      // Validate that all correct options for the same blank have the same marks
      const marks = correctOptions.map(option => option.marks);
      const uniqueMarks = [...new Set(marks)];
      if (uniqueMarks.length > 1) {
        throw new BadRequestException(`All correct answers for blank ${blankIndex} must have the same marks when partial scoring is enabled.`);
      }
    }

    // Calculate total marks from all blanks and validate against question marks
    const totalBlankMarks = this.calculateTotalBlankMarks(optionsByBlankIndex);
    if (questionMarks !== undefined && totalBlankMarks !== questionMarks) {
      throw new BadRequestException(`Sum of blank marks (${totalBlankMarks}) must equal question marks (${questionMarks}) when partial scoring is enabled.`);
    }
  }

  /**
   * Validates that blank indices are sequential starting from 0
   * Ensures no gaps in the blankIndex sequence for fill-in-the-blank questions
   * @param optionsWithBlankIndex - Array of options that have blankIndex defined
   */
  private validateSequentialBlankIndices(optionsWithBlankIndex: any[]): void {
    const blankIndices = optionsWithBlankIndex.map(option => option.blankIndex).sort((a, b) => a - b);
    for (let i = 0; i < blankIndices.length; i++) {
      if (blankIndices[i] !== i) {
        throw new BadRequestException(`Fill in the blank questions must have sequential blankIndex values starting from 0. Found gap at index ${i}.`);
      }
    }
  }

  /**
   * Groups options by their blankIndex for fill-in-the-blank questions
   * Creates a map where keys are blank indices and values are arrays of options
   * @param optionsWithBlankIndex - Array of options that have blankIndex defined
   * @returns Map of blank indices to their corresponding options
   */
  private groupOptionsByBlankIndex(optionsWithBlankIndex: any[]): Map<number, any[]> {
    const optionsByBlankIndex = new Map<number, any[]>();
    optionsWithBlankIndex.forEach(option => {
      if (!optionsByBlankIndex.has(option.blankIndex)) {
        optionsByBlankIndex.set(option.blankIndex, []);
      }
      optionsByBlankIndex.get(option.blankIndex)!.push(option);
    });
    return optionsByBlankIndex;
  }

  /**
   * Validates that each blank has at least one correct answer
   * Ensures fill-in-the-blank questions have valid answer options for each blank
   * @param optionsByBlankIndex - Map of blank indices to their options
   */
  private validateEachBlankHasCorrectAnswer(optionsByBlankIndex: Map<number, any[]>): void {
    for (const [blankIndex, blankOptions] of optionsByBlankIndex) {
      const correctOptions = blankOptions.filter(option => option.isCorrect);
      if (correctOptions.length === 0) {
        throw new BadRequestException(`Blank ${blankIndex} must have at least one correct answer.`);
      }
    }
  }

  /**
   * Calculates the total marks from all blanks in a fill-in-the-blank question
   * Sums up the marks from the first correct option of each blank
   * @param optionsByBlankIndex - Map of blank indices to their options
   * @returns Total marks from all blanks
   */
  private calculateTotalBlankMarks(optionsByBlankIndex: Map<number, any[]>): number {
    let totalBlankMarks = 0;
    for (const [blankIndex, blankOptions] of optionsByBlankIndex) {
      const correctOptions = blankOptions.filter(option => option.isCorrect);
      if (correctOptions.length > 0) {
        totalBlankMarks += correctOptions[0].marks || 0;
      }
    }
    return totalBlankMarks;
  }

  /**
   * Validates matching question options
   * Ensures options have matchWith values and all matchWith options are marked correct
   * @param options - Array of option objects to validate
   */
  private validateMatchOptions(options: any[]): void {
    // Matching questions should have options with matchWith
    const optionsWithMatch = options.filter(option => 
      option.matchWith && 
      option.matchWith.trim().length > 0
    );
    if (optionsWithMatch.length === 0) {
      throw new BadRequestException('Matching questions must have options with matchWith specified.');
    }

    // Validate that all options with matchWith are correct
    const incorrectOptionsWithMatch = optionsWithMatch.filter(option => !option.isCorrect);
    if (incorrectOptionsWithMatch.length > 0) {
      throw new BadRequestException('All options with matchWith must be marked as correct in matching questions.');
    }
  }

  /**
   * Validates that option texts are unique across all options
   * Checks for duplicate option texts (case-insensitive) and throws error if found
   * @param options - Array of option objects to validate for duplicate texts
   */
  private validateDuplicateTexts(options: any[]): void {
    const optionTexts = new Set<string>();
    const duplicateTexts: string[] = [];

    for (const option of options) {
      if (option.text && option.text.trim().length > 0) {
        const normalizedText = option.text.trim().toLowerCase();
        if (optionTexts.has(normalizedText)) {
          duplicateTexts.push(option.text.trim());
        } else {
          optionTexts.add(normalizedText);
        }
      }
    }

    if (duplicateTexts.length > 0) {
      throw new BadRequestException(`Duplicate option texts found: ${duplicateTexts.join(', ')}`);
    }
  }

  /**
   * Validates that matchWith values are unique for matching questions
   * Checks for duplicate matchWith values (case-insensitive) and throws error if found
   * @param options - Array of option objects to validate for duplicate matchWith values
   */
  private validateDuplicateMatchWith(options: any[]): void {
    const matchWithValues = new Set<string>();
    const duplicateMatchWith: string[] = [];

    for (const option of options) {
      if (option.matchWith && option.matchWith.trim().length > 0) {
        const normalizedMatchWith = option.matchWith.trim().toLowerCase();
        if (matchWithValues.has(normalizedMatchWith)) {
          duplicateMatchWith.push(option.matchWith.trim());
        } else {
          matchWithValues.add(normalizedMatchWith);
        }
      }
    }

    if (duplicateMatchWith.length > 0) {
      throw new BadRequestException(`Duplicate matchWith values found: ${duplicateMatchWith.join(', ')}`);
    }
  }

  private validateQuestionParams(type: QuestionType, params?: any, marks?: number): void {
    if (!params) return;

    // Validate maxLength > minLength when both are provided
    if (params.maxLength !== undefined && params.minLength !== undefined) {
      if (params.maxLength <= params.minLength) {
        throw new BadRequestException('maxLength must be greater than minLength.');
      }
    }

    // Validate wordLimit is reasonable
    if (params.wordLimit !== undefined) {
      if (params.wordLimit <= 0) {
        throw new BadRequestException('wordLimit must be greater than 0.');
      }
    }
  }

  private validateQuestionData(createQuestionDto: CreateQuestionDto): void {

    // Validate multiple answer questions with partial scoring
    if (createQuestionDto.type === QuestionType.MULTIPLE_ANSWER && 
        createQuestionDto.allowPartialScoring && 
        createQuestionDto.options) {
      
      const correctOptions = createQuestionDto.options.filter(option => option.isCorrect);
      const optionsWithMarks = correctOptions.filter(option => option.marks !== undefined);
      
      if (optionsWithMarks.length !== correctOptions.length) {
        throw new BadRequestException('All correct options must have marks specified when partial scoring is enabled.');
      }

      const totalOptionMarks = correctOptions.reduce((sum, option) => sum + (option.marks || 0), 0);
      if (createQuestionDto.marks !== undefined && totalOptionMarks !== createQuestionDto.marks) {
        throw new BadRequestException(`Sum of option marks (${totalOptionMarks}) must equal question marks (${createQuestionDto.marks}) when partial scoring is enabled.`);
      }
    }

    // Validate fill in the blank questions with partial scoring
    if (createQuestionDto.type === QuestionType.FILL_BLANK && 
        createQuestionDto.allowPartialScoring && 
        createQuestionDto.options) {
      
      // Group options by blankIndex
      const optionsByBlankIndex = new Map<number, any[]>();
      createQuestionDto.options.forEach(option => {
        if (option.blankIndex !== undefined) {
          if (!optionsByBlankIndex.has(option.blankIndex)) {
            optionsByBlankIndex.set(option.blankIndex, []);
          }
          optionsByBlankIndex.get(option.blankIndex)!.push(option);
        }
      });

      // Validate each blank has marks specified for correct answers
      for (const [blankIndex, options] of optionsByBlankIndex) {
        const correctOptions = options.filter(option => option.isCorrect);
        if (correctOptions.length === 0) {
          throw new BadRequestException(`Blank ${blankIndex} must have at least one correct answer.`);
        }

        // Check if all correct options have marks specified
        const optionsWithMarks = correctOptions.filter(option => option.marks !== undefined);
        if (optionsWithMarks.length !== correctOptions.length) {
          throw new BadRequestException(`All correct answers for blank ${blankIndex} must have marks specified when partial scoring is enabled.`);
        }

        // Validate that all correct options for the same blank have the same marks
        const marks = correctOptions.map(option => option.marks);
        const uniqueMarks = [...new Set(marks)];
        if (uniqueMarks.length > 1) {
          throw new BadRequestException(`All correct answers for blank ${blankIndex} must have the same marks when partial scoring is enabled.`);
        }
      }

      // Calculate total marks from all blanks
      let totalBlankMarks = 0;
      for (const [blankIndex, options] of optionsByBlankIndex) {
        const correctOptions = options.filter(option => option.isCorrect);
        if (correctOptions.length > 0) {
          totalBlankMarks += correctOptions[0].marks || 0;
        }
      }

      // Validate total marks equals question marks
      if (createQuestionDto.marks !== undefined && totalBlankMarks !== createQuestionDto.marks) {
        throw new BadRequestException(`Sum of blank marks (${totalBlankMarks}) must equal question marks (${createQuestionDto.marks}) when partial scoring is enabled.`);
      }
    }
  }
} <|MERGE_RESOLUTION|>--- conflicted
+++ resolved
@@ -28,11 +28,7 @@
     // Validate question data
     this.validateQuestionData(createQuestionDto);
     
-<<<<<<< HEAD
-    // Validate question options
-=======
     // Validate question options (includes duplicate validation)
->>>>>>> c8daf3db
     this.validateQuestionOptions(createQuestionDto);
     
     // Validate question parameters
@@ -421,10 +417,6 @@
     return result;
   }
 
-<<<<<<< HEAD
-  private validateQuestionOptions(questionDto: CreateQuestionDto): void {
-    const { type, options } = questionDto;
-=======
   /**
    * Validates question options based on the question type
    * Ensures options meet the requirements for the specific question type
@@ -433,7 +425,6 @@
    */
   private validateQuestionOptions(questionDto: CreateQuestionDto): void {
     const { type, options, marks: questionMarks } = questionDto;
->>>>>>> c8daf3db
 
     // For non-subjective/non-essay questions, options are mandatory
     if (type !== QuestionType.SUBJECTIVE && type !== QuestionType.ESSAY) {
@@ -460,57 +451,8 @@
           break;
         }
           
-<<<<<<< HEAD
-        case QuestionType.FILL_BLANK:
-          // Fill in the blank questions should have options with blankIndex
-          const optionsWithBlankIndex = options.filter(option => option.blankIndex !== undefined);
-          if (optionsWithBlankIndex.length === 0) {
-            throw new BadRequestException('Fill in the blank questions must have options with blankIndex specified.');
-          }
-          
-          // Validate blankIndex values are sequential and don't have gaps
-          const blankIndices = optionsWithBlankIndex.map(option => option.blankIndex).sort((a, b) => a - b);
-          for (let i = 0; i < blankIndices.length; i++) {
-            if (blankIndices[i] !== i) {
-              throw new BadRequestException(`Fill in the blank questions must have sequential blankIndex values starting from 0. Found gap at index ${i}.`);
-            }
-          }
-
-          // Additional validation for partial scoring
-          if (questionDto.allowPartialScoring && options && options.length > 0) {
-            // Group options by blankIndex to validate marks
-            const optionsByBlankIndex = new Map<number, any[]>();
-            optionsWithBlankIndex.forEach(option => {
-              if (!optionsByBlankIndex.has(option.blankIndex)) {
-                optionsByBlankIndex.set(option.blankIndex, []);
-              }
-              optionsByBlankIndex.get(option.blankIndex)!.push(option);
-            });
-
-            // Validate each blank has at least one correct answer with marks
-            for (const [blankIndex, blankOptions] of optionsByBlankIndex) {
-              const correctOptions = blankOptions.filter(option => option.isCorrect);
-              if (correctOptions.length === 0) {
-                throw new BadRequestException(`Blank ${blankIndex} must have at least one correct answer when partial scoring is enabled.`);
-              }
-
-              // Validate marks are specified for correct options
-              const optionsWithMarks = correctOptions.filter(option => option.marks !== undefined);
-              if (optionsWithMarks.length !== correctOptions.length) {
-                throw new BadRequestException(`All correct answers for blank ${blankIndex} must have marks specified when partial scoring is enabled.`);
-              }
-
-              // Validate marks are positive
-              const invalidMarks = correctOptions.filter(option => option.marks <= 0);
-              if (invalidMarks.length > 0) {
-                throw new BadRequestException(`All marks for blank ${blankIndex} must be greater than 0 when partial scoring is enabled.`);
-              }
-            }
-          }
-=======
         case QuestionType.FILL_BLANK: {
           this.validateFillBlankOptions(options, questionDto);
->>>>>>> c8daf3db
           break;
         }
           
@@ -877,95 +819,4 @@
       throw new BadRequestException(`Duplicate matchWith values found: ${duplicateMatchWith.join(', ')}`);
     }
   }
-
-  private validateQuestionParams(type: QuestionType, params?: any, marks?: number): void {
-    if (!params) return;
-
-    // Validate maxLength > minLength when both are provided
-    if (params.maxLength !== undefined && params.minLength !== undefined) {
-      if (params.maxLength <= params.minLength) {
-        throw new BadRequestException('maxLength must be greater than minLength.');
-      }
-    }
-
-    // Validate wordLimit is reasonable
-    if (params.wordLimit !== undefined) {
-      if (params.wordLimit <= 0) {
-        throw new BadRequestException('wordLimit must be greater than 0.');
-      }
-    }
-  }
-
-  private validateQuestionData(createQuestionDto: CreateQuestionDto): void {
-
-    // Validate multiple answer questions with partial scoring
-    if (createQuestionDto.type === QuestionType.MULTIPLE_ANSWER && 
-        createQuestionDto.allowPartialScoring && 
-        createQuestionDto.options) {
-      
-      const correctOptions = createQuestionDto.options.filter(option => option.isCorrect);
-      const optionsWithMarks = correctOptions.filter(option => option.marks !== undefined);
-      
-      if (optionsWithMarks.length !== correctOptions.length) {
-        throw new BadRequestException('All correct options must have marks specified when partial scoring is enabled.');
-      }
-
-      const totalOptionMarks = correctOptions.reduce((sum, option) => sum + (option.marks || 0), 0);
-      if (createQuestionDto.marks !== undefined && totalOptionMarks !== createQuestionDto.marks) {
-        throw new BadRequestException(`Sum of option marks (${totalOptionMarks}) must equal question marks (${createQuestionDto.marks}) when partial scoring is enabled.`);
-      }
-    }
-
-    // Validate fill in the blank questions with partial scoring
-    if (createQuestionDto.type === QuestionType.FILL_BLANK && 
-        createQuestionDto.allowPartialScoring && 
-        createQuestionDto.options) {
-      
-      // Group options by blankIndex
-      const optionsByBlankIndex = new Map<number, any[]>();
-      createQuestionDto.options.forEach(option => {
-        if (option.blankIndex !== undefined) {
-          if (!optionsByBlankIndex.has(option.blankIndex)) {
-            optionsByBlankIndex.set(option.blankIndex, []);
-          }
-          optionsByBlankIndex.get(option.blankIndex)!.push(option);
-        }
-      });
-
-      // Validate each blank has marks specified for correct answers
-      for (const [blankIndex, options] of optionsByBlankIndex) {
-        const correctOptions = options.filter(option => option.isCorrect);
-        if (correctOptions.length === 0) {
-          throw new BadRequestException(`Blank ${blankIndex} must have at least one correct answer.`);
-        }
-
-        // Check if all correct options have marks specified
-        const optionsWithMarks = correctOptions.filter(option => option.marks !== undefined);
-        if (optionsWithMarks.length !== correctOptions.length) {
-          throw new BadRequestException(`All correct answers for blank ${blankIndex} must have marks specified when partial scoring is enabled.`);
-        }
-
-        // Validate that all correct options for the same blank have the same marks
-        const marks = correctOptions.map(option => option.marks);
-        const uniqueMarks = [...new Set(marks)];
-        if (uniqueMarks.length > 1) {
-          throw new BadRequestException(`All correct answers for blank ${blankIndex} must have the same marks when partial scoring is enabled.`);
-        }
-      }
-
-      // Calculate total marks from all blanks
-      let totalBlankMarks = 0;
-      for (const [blankIndex, options] of optionsByBlankIndex) {
-        const correctOptions = options.filter(option => option.isCorrect);
-        if (correctOptions.length > 0) {
-          totalBlankMarks += correctOptions[0].marks || 0;
-        }
-      }
-
-      // Validate total marks equals question marks
-      if (createQuestionDto.marks !== undefined && totalBlankMarks !== createQuestionDto.marks) {
-        throw new BadRequestException(`Sum of blank marks (${totalBlankMarks}) must equal question marks (${createQuestionDto.marks}) when partial scoring is enabled.`);
-      }
-    }
-  }
 } 