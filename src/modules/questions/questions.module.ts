--- conflicted
+++ resolved
@@ -1,11 +1,10 @@
-import { Module } from '@nestjs/common';
+import { Module, forwardRef } from '@nestjs/common';
 import { TypeOrmModule } from '@nestjs/typeorm';
 import { QuestionsController } from './questions.controller';
 import { QuestionsService } from './questions.service';
 import { Question } from './entities/question.entity';
 import { QuestionOption } from './entities/question-option.entity';
 import { TestsModule } from '../tests/tests.module';
-<<<<<<< HEAD
 import { OrderingService } from '@/common/services/ordering.service';
 import { TestQuestion } from '../tests/entities/test-question.entity';
 import { TestSection } from '../tests/entities/test-section.entity';
@@ -13,21 +12,10 @@
 @Module({
   imports: [
     TypeOrmModule.forFeature([Question, QuestionOption, TestQuestion, TestSection]),
-    TestsModule,
+    forwardRef(() => TestsModule),
   ],
   controllers: [QuestionsController],
   providers: [QuestionsService, OrderingService],
   exports: [QuestionsService],
-=======
-
-@Module({
-  imports: [
-    TypeOrmModule.forFeature([Question, QuestionOption]),
-    TestsModule,
-  ],
-  controllers: [QuestionsController],
-  providers: [QuestionsService],
-  exports: [QuestionsService, TypeOrmModule],
->>>>>>> 405b1b06
 })
 export class QuestionsModule {} 