<<<<<<< HEAD
import { BadRequestException, Injectable, NotFoundException } from '@nestjs/common';
=======
import { Injectable, NotFoundException, BadRequestException } from '@nestjs/common';
>>>>>>> 3ee2dd54
import { InjectRepository } from '@nestjs/typeorm';
import { Repository, In } from 'typeorm';
import { TestAttempt, AttemptStatus, SubmissionType, ReviewStatus, ResultType } from '../tests/entities/test-attempt.entity';
import { TestUserAnswer, ReviewStatus as AnswerReviewStatus } from '../tests/entities/test-user-answer.entity';
import { Test, TestType, TestStatus, AttemptsGradeMethod } from '../tests/entities/test.entity';
import { TestQuestion } from '../tests/entities/test-question.entity';
import { TestRule } from '../tests/entities/test-rule.entity';
import { Question, QuestionType } from '../questions/entities/question.entity';
import { QuestionOption } from '../questions/entities/question-option.entity';
import { GradingType } from '../tests/entities/test.entity';
import { AuthContext } from '@/common/interfaces/auth.interface';
import { SubmitAnswerDto } from './dto/submit-answer.dto';
import { ReviewAttemptDto } from './dto/review-answer.dto';
import { PluginManagerService } from '@/common/services/plugin-manager.service';
import { QuestionPoolService } from '../tests/question-pool.service';
import { ResumeAttemptDto } from './dto/resume-attempt.dto';
import { TestSection } from '../tests/entities/test-section.entity';

@Injectable()
export class AttemptsService {
  constructor(
    @InjectRepository(TestAttempt)
    private readonly attemptRepository: Repository<TestAttempt>,
    @InjectRepository(TestUserAnswer)
    private readonly testUserAnswerRepository: Repository<TestUserAnswer>,
    @InjectRepository(Test)
    private readonly testRepository: Repository<Test>,
    @InjectRepository(TestQuestion)
    private readonly testQuestionRepository: Repository<TestQuestion>,
    @InjectRepository(TestRule)
    private readonly testRuleRepository: Repository<TestRule>,
    @InjectRepository(TestSection)
    private readonly testSectionRepository: Repository<TestSection>,
    @InjectRepository(Question)
    private readonly questionRepository: Repository<Question>,
    @InjectRepository(QuestionOption)
    private readonly questionOptionRepository: Repository<QuestionOption>,
    private readonly pluginManager: PluginManagerService,
    private readonly questionPoolService: QuestionPoolService,
  ) {}

  async startAttempt(testId: string, userId: string, authContext: AuthContext): Promise<TestAttempt> {
    // Check if test exists and user can attempt
    const test = await this.testRepository.findOne({
      where: {
        testId,
        tenantId: authContext.tenantId,
        organisationId: authContext.organisationId,
      },
    });

    if (!test) {
      throw new NotFoundException('Test not found');
    }

    // Check if test is published and active
    if (test.status !== TestStatus.PUBLISHED) {
      throw new Error('Test is not available for attempts');
    }

    // Check test availability dates
    const now = new Date();
    if (test.startDate && now < test.startDate) {
      throw new Error('Test is not yet available for attempts');
    }
    if (test.endDate && now > test.endDate) {
      throw new Error('Test is no longer available for attempts');
    }
    // check if user has the last attempt which is in progress or submitted but not reviewed
    const lastAttempt = await this.attemptRepository.findOne({
      where: {
        testId,
        userId,
        tenantId: authContext.tenantId,
        organisationId: authContext.organisationId, 
        status: In([AttemptStatus.IN_PROGRESS, AttemptStatus.SUBMITTED]),
        reviewStatus: ReviewStatus.PENDING
      },
    });

    if (lastAttempt?.status === AttemptStatus.IN_PROGRESS) {
      throw new Error('You have a incomplete attempt. Please complete it before starting a new attempt.');
    }
    if (lastAttempt?.status === AttemptStatus.SUBMITTED && lastAttempt?.reviewStatus === ReviewStatus.PENDING) {
      throw new Error('Your last attempt is currently under review. Please wait for the review to finish before starting a new one.');
    }

    // Get all existing attempts for this user and test
    const totalAttempts = await this.attemptRepository.count({
      where: {
        testId,
        userId,
        tenantId: authContext.tenantId,
        organisationId: authContext.organisationId,
      },
    });

    const maxAttempts = test.attempts;

    // Check if user has reached maximum attempts
    if (totalAttempts >= maxAttempts) {
      throw new Error(`Maximum attempts (${maxAttempts}) reached for this test. You cannot start a new attempt.`);
    }

    // Create attempt
    const attempt = this.attemptRepository.create({
      testId,
      userId,
      attempt: totalAttempts + 1,
      status: AttemptStatus.IN_PROGRESS,
      tenantId: authContext.tenantId,
      organisationId: authContext.organisationId
    });

    const savedAttempt = await this.attemptRepository.save(attempt);

    // Generate questions based on test type
    if (test.type === TestType.RULE_BASED) {
      await this.generateRuleBasedTestQuestions(savedAttempt, test, authContext);
    }

    // Trigger plugin event
    await this.triggerPluginEvent(PluginManagerService.EVENTS.ATTEMPT_STARTED, authContext, {
      attemptId: savedAttempt.attemptId,
      testId: savedAttempt.testId,
      attemptNumber: savedAttempt.attempt,
    });

    return savedAttempt;
  }


  /**
   * Retrieves a test attempt with all associated data for resuming an in-progress test.
   * This method orchestrates the retrieval and transformation of attempt data including
   * test details, questions, user answers, and progress metrics.
   * 
   * @param attemptId - The unique identifier of the attempt to retrieve
   * @param authContext - Authentication context containing user and organization details
   */
  async getAttempt(attemptId: string, authContext: AuthContext): Promise<any> {
    // Step 1: Validate and retrieve the attempt
    const attempt = await this.validateAndRetrieveAttempt(attemptId, authContext);
    
    // Step 2: Fetch all related test and questions data
    const { test, testQuestions, questions, sections, userAnswers } = await this.fetchTestAndQuestionsData(attempt, authContext);
    
    // Step 3: Transform user answers into a lookup map for efficient access
    const answersMap = this.transformUserAnswers(userAnswers);
    
    // Step 4: Organize questions by sections and handle section structure
    const { sectionsWithQuestions } = this.organizeQuestionsBySections(
      testQuestions, 
      questions, 
      answersMap,
      sections
    );
    
    // Step 5: Calculate progress metrics (answered questions, percentage, current position)
    const progressMetrics = this.calculateProgressMetrics(questions, userAnswers, testQuestions, attempt);
    
    // Step 6: Build and return the complete response structure
    return this.buildAttemptResponse(attempt, test, sectionsWithQuestions, progressMetrics);
  }

  /**
   * Validates and retrieves a test attempt for the authenticated user.
   * Ensures the attempt exists, belongs to the user, and is in progress.
   * 
   * @param attemptId - The unique identifier of the attempt to validate
   * @param authContext - Authentication context for user and organization validation
   */
  private async validateAndRetrieveAttempt(attemptId: string, authContext: AuthContext): Promise<TestAttempt> {
    // Find attempt with proper ownership validation
    const attempt = await this.attemptRepository.findOne({
      where: {
        attemptId,
        userId: authContext.userId,
        tenantId: authContext.tenantId,
        organisationId: authContext.organisationId,
      },
    });

    // Validate attempt exists
    if (!attempt) {
      throw new NotFoundException('Attempt not found');
    }

    // Ensure attempt is in progress - only in-progress attempts can be resumed
    if (attempt.status !== AttemptStatus.IN_PROGRESS) {
      throw new BadRequestException('Cannot resume a submitted attempt. Use the result endpoint to view submitted attempt details.');
    }

    return attempt;
  }

  /**
   * Fetches all test-related data including test details, questions, sections, and user answers.
   * This method performs multiple database queries to gather all necessary data for building
   * the complete attempt response.
   * 
   * @param attempt - The validated test attempt entity
   * @param authContext - Authentication context for data access validation
   */
  private async fetchTestAndQuestionsData(attempt: TestAttempt, authContext: AuthContext): Promise<{
    test: Test;
    testQuestions: TestQuestion[];
    questions: Question[];
    sections: TestSection[];
    userAnswers: TestUserAnswer[];
  }> {
    // Determine which test to use (resolved test for rule-based tests, original test otherwise)
    const testId = attempt.resolvedTestId || attempt.testId;
    
    // Fetch test details with proper ownership validation
    const test = await this.testRepository.findOne({
      where: {
        testId,
        tenantId: authContext.tenantId,
        organisationId: authContext.organisationId,
      },
    });

    if (!test) {
      throw new NotFoundException('Test not found');
    }

    // Fetch test questions with proper ordering for question sequence
    const testQuestions = await this.testQuestionRepository.find({
      where: {
        testId,
        tenantId: authContext.tenantId,
        organisationId: authContext.organisationId,
      },
      order: { ordering: 'ASC' },
    });

    // Extract question IDs and fetch complete question data with options
    const questionIds = testQuestions.map(tq => tq.questionId);
    const questions = await this.questionRepository.find({
      where: {
        questionId: In(questionIds),
        tenantId: authContext.tenantId,
        organisationId: authContext.organisationId,
      },
      relations: ['options'], // Include question options for answer processing
      order: { ordering: 'ASC' },
    });

    // Fetch test sections for organizing questions (if any exist)
    const sections = await this.testSectionRepository.find({
      where: {
        testId,
        tenantId: authContext.tenantId,
        organisationId: authContext.organisationId,
      },
      order: { ordering: 'ASC' },
    });

    // Fetch user's answers for this attempt with chronological ordering
    const userAnswers = await this.testUserAnswerRepository.find({
      where: {
        attemptId: attempt.attemptId,
        tenantId: authContext.tenantId,
        organisationId: authContext.organisationId,
      },
      order: { createdAt: 'ASC' }, // Order by creation time for progress tracking
    });

    return { test, testQuestions, questions, sections, userAnswers };
  }

  /**
   * Transforms user answers from database entities into a lookup map for efficient access.
   * Parses JSON answer data and creates a structured map with question ID as key.
   * 
   * @param userAnswers - Array of TestUserAnswer entities from database
   * @returns Map with questionId as key and structured answer data as value
   */
  private transformUserAnswers(userAnswers: TestUserAnswer[]): Map<string, any> {
    const answersMap = new Map();
    
    // Process each user answer and create a lookup map
    userAnswers.forEach(ua => {
      // Parse the JSON answer data stored in the database
      const answerData = JSON.parse(ua.answer);
      
      // Create structured answer object with all relevant metadata
      answersMap.set(ua.questionId, {
        questionId: ua.questionId,
        answer: answerData, // Parsed answer content
        score: ua.score, // Calculated score for this answer
        reviewStatus: ua.reviewStatus, // Review status for subjective questions
        remarks: ua.remarks, // Reviewer remarks if any
        submittedAt: ua.createdAt, // When the answer was first submitted
        updatedAt: ua.updatedAt, // When the answer was last modified
      });
    });
    
    return answersMap;
  }

  /**
   * Organizes questions by their assigned sections and transforms user answers.
   * Processes each test question, applies user answers, and groups them by section.
   * Questions without sections are collected separately.
   * 
   * @param testQuestions - Array of test questions with ordering and section information
   * @param questions - Array of complete question entities with options
   * @param answersMap - Map of user answers keyed by question ID
   * @param sections - Array of test sections for organizing questions
   * @returns Object containing sections with questions and questions without sections
   */
  private organizeQuestionsBySections(
    testQuestions: TestQuestion[], 
    questions: Question[], 
    answersMap: Map<string, any>,
    sections: TestSection[]
  ): {
    sectionsWithQuestions: any[];
  } {
    // Maps to organize questions by section ID
    const questionsBySection = new Map();

    // Process each test question in order
    for (const testQuestion of testQuestions) {
      // Find the corresponding complete question entity
      const question = questions.find(q => q.questionId === testQuestion.questionId);
      if (!question) continue; // Skip if question not found

      // Get user's answer for this question and transform it
      const userAnswer = answersMap.get(question.questionId);
      const selectedOptions = this.transformUserAnswerForQuestion(userAnswer, question);
      
      // Build complete question data with user answers
      const questionData = this.buildQuestionData(question, testQuestion, selectedOptions);

      // Organize question by section or add to unsectioned questions
      if (testQuestion.sectionId) {
        // Initialize section array if it doesn't exist
        if (!questionsBySection.has(testQuestion.sectionId)) {
          questionsBySection.set(testQuestion.sectionId, []);
        }
        questionsBySection.get(testQuestion.sectionId).push(questionData);
      } 
    }

    // Build the final sections structure with questions
    const sectionsWithQuestions = this.buildSectionsWithQuestions(questionsBySection, sections);

    return { sectionsWithQuestions };
  }

  /**
   * Transforms user answer data based on question type for display purposes.
   * Converts raw answer data into a structured format appropriate for each question type.
   * Handles different answer formats for MCQ, fill-in-blank, matching, and text questions.
   * 
   * @param userAnswer - User's answer data with metadata
   * @param question - Question entity with type and options information
   * @returns Transformed answer data or null if no answer exists
   */
  private transformUserAnswerForQuestion(userAnswer: any, question: Question): any {
    // Return null if no user answer exists
    if (!userAnswer || !userAnswer.answer) {
      return [];
    }

    const answerData = userAnswer.answer;
    
    // Transform answer based on question type
    switch (question.type) {
      case QuestionType.MCQ:
      case QuestionType.TRUE_FALSE:
      case QuestionType.MULTIPLE_ANSWER:
        // For multiple choice questions, return selected options with their text
        if (answerData.selectedOptionIds && answerData.selectedOptionIds.length > 0) {
          return question.options?.filter(opt => 
            answerData.selectedOptionIds.includes(opt.questionOptionId)
          ).map(opt => ({
            questionOptionId: opt.questionOptionId,
            text: opt.text,
          })) || [];
        }
        break;
        
      case QuestionType.FILL_BLANK:
        // For fill-in-blank questions, return blank answers with indices
        if (answerData.selectedOptionIds || answerData.blanks) {
          const fillBlankAnswers = answerData.selectedOptionIds || answerData.blanks;
          return fillBlankAnswers.map((blank: any) => {
            return {
              blankIndex: blank.blankIndex,
              text: blank.text || blank.answer || '',
            };
          });
        }
        break;
        
      case QuestionType.MATCH:
        // For matching questions, return matched pairs with option text and matched text
        if (answerData.matches) {
          return answerData.matches.map((match: any) => {
            const option = question.options?.find(opt => opt.questionOptionId === match.optionId);
            return {
              questionOptionId: match.optionId,
              text: option?.text || '',  // User needs to see what they selected
              matchWith: match.matchWith,  // The text they matched with
            };
          });
        }
        break;
        
      case QuestionType.SUBJECTIVE:
      case QuestionType.ESSAY:
        // For text-based questions, return the text content
        if (answerData.text) {
          return [{
            text: answerData.text,
          }];
        }
        break;
    }
    
    return null;
  }

  /**
   * Builds a complete question data structure combining question details with user answers.
   * Creates a standardized question object for the frontend with all necessary information
   * while excluding sensitive data like correct answers and option scores.
   * 
   * @param question - Complete question entity with options
   * @param testQuestion - Test question entity with ordering and section information
   * @param selectedOptions - Transformed user answer data for this question
   * @returns Complete question data object for frontend consumption
   */
  private buildQuestionData(question: Question, testQuestion: TestQuestion, selectedOptions: any): any {
    return {
      // Basic question information
      questionId: question.questionId,
      text: question.text,
      description: question.description,
      type: question.type,
      level: question.level,
      marks: question.marks,
      idealTime: question.idealTime,
      gradingType: question.gradingType,
      allowPartialScoring: question.allowPartialScoring,
      params: question.params,
      media: question.media,
      
      // Test-specific question properties
      ordering: testQuestion.ordering,
      isCompulsory: testQuestion.isCompulsory,
      sectionId: testQuestion.sectionId,
      ruleId: testQuestion.ruleId,
      
      // Question options (excluding sensitive data for security)
      options: question.options?.map(opt => ({
        questionOptionId: opt.questionOptionId,
        text: opt.text,
        media: opt.media,
        matchWith: opt.matchWith,
        matchWithMedia: opt.matchWithMedia,
        ordering: opt.ordering,
        blankIndex: opt.blankIndex,
        caseSensitive: opt.caseSensitive,
        // Don't include isCorrect and marks for security
      })) || [],
      
      // User's selected answers (if any)
      ...(selectedOptions && { selectedOptions }),
    };
  }

  /**
   * Builds the final sections structure with their associated questions.
   * Maps section entities to section objects containing questions organized by section ID.
   * 
   * @param questionsBySection - Map of questions organized by section ID
   * @param sections - Array of test section entities
   * @returns Array of section objects with questions
   */
  private buildSectionsWithQuestions(questionsBySection: Map<string, any[]>, sections: TestSection[]): any[] {
    return sections.map(section => ({
      sectionId: section.sectionId,
      title: section.title,
      description: section.description,
      ordering: section.ordering,
      minQuestions: section.minQuestions,
      maxQuestions: section.maxQuestions,
      questions: questionsBySection.get(section.sectionId) || [], // Get questions for this section or empty array
    }));
  }

  /**
   * Calculates progress metrics for the test attempt including completion status and current position.
   * Determines how many questions have been answered, progress percentage, and the current question position
   * for resuming the test.
   * 
   * @param questions - Array of all questions in the test
   * @param userAnswers - Array of user's submitted answers
   * @param testQuestions - Array of test questions with ordering information
   * @param attempt - Test attempt entity with current position
   * @returns Object containing progress metrics (total, answered, percentage, current position)
   */
  private calculateProgressMetrics(
    questions: Question[], 
    userAnswers: TestUserAnswer[], 
    testQuestions: TestQuestion[], 
    attempt: TestAttempt
  ): {
    totalQuestions: number;
    answeredQuestions: number;
    progressPercentage: number;
    currentPosition: number;
  } {
    // Calculate basic progress metrics
    const totalQuestions = questions.length;
    const answeredQuestions = userAnswers.length;
    const progressPercentage = totalQuestions > 0 ? (answeredQuestions / totalQuestions) * 100 : 0;

    // Determine the current question position for resuming the test
    let currentPosition = attempt.currentPosition;
    
    // If no current position is set, determine it based on user answers
    if (!currentPosition) {
      if (userAnswers.length > 0) {
        // Find the highest ordering value among answered questions
        const answeredQuestionOrderings = testQuestions
          .filter(tq => userAnswers.some(ua => ua.questionId === tq.questionId))
          .map(tq => tq.ordering);
        
        if (answeredQuestionOrderings.length > 0) {
          // Find the highest ordering (last answered question)
          const maxOrdering = Math.max(...answeredQuestionOrderings);
          
          // Find the next question after the last answered one
          const nextQuestion = testQuestions.find(tq => tq.ordering > maxOrdering);
          currentPosition = nextQuestion ? nextQuestion.ordering : maxOrdering;
        } else {
          // No matching test questions found for user answers - start from beginning
          // This handles edge cases where user answers exist but don't match current test questions
          currentPosition = 1;
        }
      } else {
        // No answers yet - start from the first question
        currentPosition = 1;
      }
    }

    // Ensure currentPosition is never undefined, null, or less than 1
    // This prevents issues with invalid position values
    currentPosition = Math.max(1, currentPosition || 1);

    return {
      totalQuestions,
      answeredQuestions,
      progressPercentage,
      currentPosition,
    };
  }

  /**
   * Builds the complete response structure for the test attempt.
   * Combines test details, attempt information, progress metrics, and organized questions
   * into a comprehensive response object for the frontend.
   * 
   * @param attempt - Test attempt entity with user and status information
   * @param test - Test entity with configuration and settings
   * @param sectionsWithQuestions - Array of sections with their questions
   * @param questionsWithoutSection - Array of questions not assigned to any section
   * @param progressMetrics - Calculated progress metrics (total, answered, percentage, position)
   * @returns Complete response object with all attempt data
   */
  private buildAttemptResponse(
    attempt: TestAttempt, 
    test: Test, 
    sectionsWithQuestions: any[], 
    progressMetrics: any
  ) {

    return {     
        // Test configuration and details
        testId: attempt.testId,
        resolvedTestId: attempt.resolvedTestId,
        title: test.title,
        description: test.description,
        totalMarks: test.totalMarks,
        timeDuration: test.timeDuration,
        showTime: test.showTime,
        type: test.type,
        passingMarks: test.passingMarks,
        
        // Test display settings
        showCorrectAnswer: test.showCorrectAnswer,
        showQuestionsOverview: test.showQuestionsOverview,
        questionsShuffle: test.questionsShuffle,
        answersShuffle: test.answersShuffle,
        paginationLimit: test.paginationLimit,
        showThankyouPage: test.showThankyouPage,
        showAllQuestions: test.showAllQuestions,
        answerSheet: test.answerSheet,
        printAnswersheet: test.printAnswersheet,
        
        // Attempt information with progress
        attempt: {
          attemptId: attempt.attemptId,
          userId: attempt.userId,
          attempt: attempt.attempt,
          status: attempt.status,
          reviewStatus: attempt.reviewStatus,
          submissionType: attempt.submissionType,
          result: attempt.result,
          score: attempt.score,
          currentPosition: progressMetrics.currentPosition,
          timeSpent: attempt.timeSpent,
          startedAt: attempt.startedAt,
          submittedAt: attempt.submittedAt,
          
          // Progress information
          progress: {
            totalQuestions: progressMetrics.totalQuestions,
            answeredQuestions: progressMetrics.answeredQuestions,
            progressPercentage: progressMetrics.progressPercentage,
            remainingQuestions: progressMetrics.totalQuestions - progressMetrics.answeredQuestions,
          },
          
          // Time remaining calculation
          timeRemaining: test.timeDuration ? Math.max(0, test.timeDuration - (attempt.timeSpent || 0)) : null,
        },
        
        // Organized questions by sections
        sections: sectionsWithQuestions,     
    };
  }


  async getAttemptQuestions(attemptId: string, authContext: AuthContext): Promise<Question[]> {
    const attempt = await this.findAttemptById(attemptId, authContext);

    // Get questions from the resolved test (generated test for rule-based)
    const testId = attempt.resolvedTestId || attempt.testId;
    
    const testQuestions = await this.testQuestionRepository.find({
      where: {
        testId,
        tenantId: authContext.tenantId,
        organisationId: authContext.organisationId,
      },
      order: { ordering: 'ASC' },
    });

    const questionIds = testQuestions.map(tq => tq.questionId);
    
    if (questionIds.length === 0) {
      return [];
    }
    
    return this.questionRepository.find({
      where: {
        questionId: In(questionIds),
        tenantId: authContext.tenantId,
        organisationId: authContext.organisationId,
      },
    });
  }

  async submitAnswer(attemptId: string, submitAnswerDto: SubmitAnswerDto[], authContext: AuthContext): Promise<void> {
    // Convert single answer to array for unified processing
    const answersArray = Array.isArray(submitAnswerDto) ? submitAnswerDto : [submitAnswerDto];
    
    if (answersArray.length === 0) {
      throw new NotFoundException('No answers provided');
    }

    // Verify attempt exists and belongs to user (only once)
    const attempt = await this.attemptRepository.findOne({
      where: {
        attemptId,
        userId: authContext.userId,
        tenantId: authContext.tenantId,
        organisationId: authContext.organisationId,
      },
      relations: ['test'],
    });

    if (!attempt) {
      throw new NotFoundException('Attempt not found');
    }

    if (attempt.status === AttemptStatus.SUBMITTED) {
      throw new Error('Cannot submit answer to completed attempt');
    }

    // Get all questions to validate answer formats and determine question types (batch query)
    const questionIds = answersArray.map(answer => answer.questionId);
    const questions = await this.questionRepository.find({
      where: {
        questionId: In(questionIds),
        tenantId: authContext.tenantId,
        organisationId: authContext.organisationId,
      },
      relations: ['options'], // Load options for scoring
    });

    if (questions.length !== questionIds.length) {
      const foundQuestionIds = questions.map(q => q.questionId);
      const missingQuestionIds = questionIds.filter(id => !foundQuestionIds.includes(id));
      throw new NotFoundException(`Questions not found: ${missingQuestionIds.join(', ')}`);
    }

    const questionMap = new Map(questions.map(q => [q.questionId, q]));

    // Get existing answers for this attempt (batch query)
    const existingAnswers = await this.testUserAnswerRepository.find({
      where: {
        attemptId,
        questionId: In(questionIds),
        tenantId: authContext.tenantId,
        organisationId: authContext.organisationId,
      },
    });

    const existingAnswersMap = new Map(existingAnswers.map(a => [a.questionId, a]));

    // Prepare answers to save/update
    const answersToSave = [];
    const answersToUpdate = [];
    let totalTimeSpent = 0;

    for (const answerDto of answersArray) {
      const answer = JSON.stringify(answerDto.answer);
      const question = questionMap.get(answerDto.questionId);
      const existingAnswer = existingAnswersMap.get(answerDto.questionId);

      // Add null check for question object before calculating score
      if (!question) {
        throw new NotFoundException(`Question not found`);
      }

      // Calculate score and review status based on question type
      let score = await this.calculateQuestionScore(answerDto.answer, question);
      let reviewStatus = AnswerReviewStatus.PENDING;
      if (attempt.test.isObjective) {
        reviewStatus = AnswerReviewStatus.REVIEWED
      } 

      // Improved score validation: check if score is a finite number and default to 0 if not
      const numericScore = Number(score);
      const finalScore = (isNaN(numericScore) || !Number.isFinite(numericScore)) ? 0 : numericScore;

      if (existingAnswer) {
        existingAnswer.answer = answer;
        existingAnswer.score = finalScore;
        existingAnswer.reviewStatus = reviewStatus;
        existingAnswer.updatedAt = new Date();
        answersToUpdate.push(existingAnswer);
      } else {
        const userAnswer = this.testUserAnswerRepository.create({
          attemptId,
          questionId: answerDto.questionId,
          answer: answer,
          score: finalScore,
          reviewStatus: reviewStatus,
          anssOrder: '1', // This could be enhanced to track order
          tenantId: authContext.tenantId,
          organisationId: authContext.organisationId,
        });
        answersToSave.push(userAnswer);
      }

      // Accumulate time spent
      if (answerDto.timeSpent) {
        totalTimeSpent += answerDto.timeSpent;
      }
    }

    // Save all answers in batch operations
    if (answersToSave.length > 0) {
      await this.testUserAnswerRepository.save(answersToSave);
    }
    if (answersToUpdate.length > 0) {
      await this.testUserAnswerRepository.save(answersToUpdate);
    }

    // Update attempt time spent
    if (totalTimeSpent > 0) {
      attempt.timeSpent = (attempt.timeSpent || 0) + totalTimeSpent;
    }

    // Update current position based on the last question's ordering
    if (answersArray.length > 0) {
      const testId = attempt.resolvedTestId || attempt.testId;
      const lastQuestionId = answersArray[answersArray.length - 1].questionId;
      const testQuestion = await this.testQuestionRepository.findOne({
        where: {
          testId,
          questionId: lastQuestionId,
          tenantId: authContext.tenantId,
          organisationId: authContext.organisationId,
        },
      });

      if (testQuestion) {
        attempt.currentPosition = testQuestion.ordering;
      }
    }

    await this.attemptRepository.save(attempt);

  }

  async submitAttempt(attemptId: string, authContext: AuthContext): Promise<TestAttempt & { totalMarks: number }> {
    const attempt = await this.attemptRepository.findOne({
      where: {
        attemptId,
        tenantId: authContext.tenantId,
        organisationId: authContext.organisationId,
      },
      relations: ['test'],
    });

    // Check if attempt is already submitted
    if (attempt.status === AttemptStatus.SUBMITTED) {
      throw new Error('Attempt is already submitted');
    }

    // Get test information
    const testId = attempt.resolvedTestId || attempt.testId;
    const test = await this.findTestById(testId, authContext);

    // Check if the test itself is a FEEDBACK type test
    if (attempt.test?.gradingType === GradingType.FEEDBACK) {
      // For feedback tests, set score to null and result to FEEDBACK
      attempt.score = null;
      attempt.result = null;
    } else {
      
      // Calculate sum of all answers score
      const totalAnswersScore = await this.calculateTotalAttemptScore(attemptId, authContext);
      attempt.score = totalAnswersScore;
      if (test.isObjective) {
        attempt.reviewStatus = ReviewStatus.REVIEWED;
        attempt.result = totalAnswersScore >= test.passingMarks ? ResultType.PASS : ResultType.FAIL;
      } else {
        // Set review status to pending for manual review
        attempt.reviewStatus = ReviewStatus.PENDING;
      }
    } 

    // Update attempt status
    attempt.status = AttemptStatus.SUBMITTED;
    attempt.submittedAt = new Date();
    attempt.submissionType = SubmissionType.SELF;

    const savedAttempt = await this.attemptRepository.save(attempt);

    // Trigger plugin event
    await this.triggerPluginEvent(PluginManagerService.EVENTS.ATTEMPT_SUBMITTED, authContext, {
      attemptId: savedAttempt.attemptId,
      testId: savedAttempt.testId,
      score: savedAttempt.score,
      result: savedAttempt.result,
      timeSpent: savedAttempt.timeSpent,
      reviewStatus: savedAttempt.reviewStatus,
      isObjective: test.isObjective,
    });

    return { ...savedAttempt, totalMarks: test.totalMarks };
  }

  async reviewAttempt(attemptId: string, reviewDto: ReviewAttemptDto, authContext: AuthContext): Promise<TestAttempt> {
    const attempt = await this.findAttemptById(attemptId, authContext);

    // Update scores for reviewed answers
    for (const answerReview of reviewDto.answers) {
      await this.testUserAnswerRepository.update(
        {
          attemptId,
          questionId: answerReview.questionId,
          tenantId: authContext.tenantId,
          organisationId: authContext.organisationId,
        },
        {
          score: answerReview.score,
          remarks: answerReview.remarks,
          reviewedBy: authContext.userId,
          reviewStatus: 'R' as any, // REVIEWED
          reviewedAt: new Date(),
        }
      );
    }

    // Calculate final score
    const finalScore = await this.calculateFinalScore(attemptId, authContext);
    
    attempt.score = finalScore;
    attempt.result = finalScore >= 60 ? ResultType.PASS : ResultType.FAIL;
    attempt.reviewStatus = ReviewStatus.REVIEWED;
    attempt.updatedBy = authContext.userId;

    const savedAttempt = await this.attemptRepository.save(attempt);

    // Trigger plugin event
    await this.triggerPluginEvent(PluginManagerService.EVENTS.ATTEMPT_REVIEWED, authContext, {
      attemptId: savedAttempt.attemptId,
      testId: savedAttempt.testId,
      score: savedAttempt.score,
      result: savedAttempt.result,
      reviewedBy: authContext.userId,
      answersReviewed: reviewDto.answers.length,
    });

    return savedAttempt;
  }

  async getPendingReviews(authContext: AuthContext): Promise<any[]> {
    return this.attemptRepository
      .createQueryBuilder('attempt')
      .leftJoin('testUserAnswers', 'answers', 'answers.attemptId = attempt.attemptId')
      .leftJoin('questions', 'question', 'question.questionId = answers.questionId')
      .where('attempt.tenantId = :tenantId', { tenantId: authContext.tenantId })
      .andWhere('attempt.organisationId = :organisationId', { organisationId: authContext.organisationId })
      .andWhere('attempt.reviewStatus = :reviewStatus', { reviewStatus: ReviewStatus.PENDING })
      .andWhere('question.gradingType = :gradingType', { gradingType: GradingType.ASSIGNMENT })
      .andWhere('answers.reviewStatus = :answerReviewStatus', { answerReviewStatus: 'P' })
      .select([
        'attempt.attemptId',
        'attempt.testId',
        'attempt.userId',
        'attempt.submittedAt',
        'answers.questionId',
        'question.text as title',
        'question.type',
        'question.marks',
        'question.gradingType',
        'question.params'
      ])
      .getMany();
  }

  /**
   * Generates questions for a rule-based test attempt by creating a new generated test
   * and populating it with questions based on the test rules.
   * 
   * This function:
   * 1. Creates a new generated test instance for the specific attempt
   * 2. Links the attempt to the generated test via resolvedTestId
   * 3. Retrieves all active rules for the original test
   * 4. For each rule, selects questions either from pre-selected pool or dynamic criteria
   * 5. Adds selected questions to the generated test with proper ordering
   * 
   * @param attempt - The test attempt that needs questions generated
   * @param originalTest - The original rule-based test
   * @param authContext - Authentication context for tenant/organization filtering
   */
  private async generateRuleBasedTestQuestions(attempt: TestAttempt, originalTest: Test, authContext: AuthContext): Promise<void> {
    // Create a new generated test for this specific attempt
    const generatedTest = this.testRepository.create({
      title: `Generated Test for ${originalTest.title} - Attempt ${attempt.attempt}`,
      type: TestType.GENERATED,
      timeDuration: originalTest.timeDuration,
      attempts: 1, // Generated tests can only be attempted once
      passingMarks: originalTest.passingMarks,
      description: originalTest.description,
      status: originalTest.status,
      tenantId: authContext.tenantId,
      organisationId: authContext.organisationId,
      createdBy: 'system',
    });

    const savedGeneratedTest = await this.testRepository.save(generatedTest);

    // Link the attempt to the generated test
    attempt.resolvedTestId = savedGeneratedTest.testId;
    await this.attemptRepository.save(attempt);

    // Get rules for the original test
    const rules = await this.testRuleRepository.find({
      where: {
        testId: originalTest.testId,
        tenantId: authContext.tenantId,
        organisationId: authContext.organisationId,
        isActive: true,
      },
      order: { priority: 'DESC' },
    });

    let questionOrder = 1;

    for (const rule of rules) {
      let selectedQuestionIds: string[] = [];

      if (rule.selectionMode === 'PRESELECTED') {
        // Approach A: Use pre-selected questions from testQuestions table
        const availableQuestions = await this.testQuestionRepository.find({
          where: {
            testId: originalTest.testId,
            ruleId: rule.ruleId,
            tenantId: authContext.tenantId,
            organisationId: authContext.organisationId,
          },
          order: { ordering: 'ASC' },
        });

        if (availableQuestions.length < rule.numberOfQuestions) {
          throw new Error(`Not enough pre-selected questions for rule ${rule.name}. Found ${availableQuestions.length}, required ${rule.numberOfQuestions}`);
        }

        // Select questions based on rule strategy
        const selectedQuestions = this.selectQuestionsFromRule(
          availableQuestions,
          rule.numberOfQuestions,
          rule.selectionStrategy
        );

        selectedQuestionIds = selectedQuestions.map(q => q.questionId);
      } else {
        // Approach B: Dynamic selection based on criteria
        const questionIds = await this.questionPoolService.generateQuestionPool(rule.ruleId, authContext);

        if (questionIds.length < rule.numberOfQuestions) {
          throw new Error(`Not enough questions available for rule ${rule.name}. Found ${questionIds.length}, required ${rule.numberOfQuestions}`);
        }

        // Select questions based on rule strategy
        selectedQuestionIds = this.selectQuestionsFromPool(
          questionIds,
          rule.numberOfQuestions,
          rule.selectionStrategy
        );
      }

      // Add selected questions to the generated test
      for (const questionId of selectedQuestionIds) {
        await this.testQuestionRepository.save(
          this.testQuestionRepository.create({
            testId: savedGeneratedTest.testId,
            sectionId: rule.sectionId,
            questionId: questionId,
            ordering: questionOrder++,
            ruleId: rule.ruleId,
            isCompulsory: false, // Questions from rules are not compulsory by default
            tenantId: authContext.tenantId,
            organisationId: authContext.organisationId,
          })
        );
      }
    }
  }

  /**
   * Selects a specified number of questions from a pool of question IDs based on the given strategy.
   *    * 
   * @param questionIds - Array of question IDs to select from
   * @param count - Number of questions to select
   * @param strategy - Selection strategy ('random', 'sequential', 'weighted')
   * @returns Array of selected question IDs
   */
  private selectQuestionsFromPool(questionIds: string[], count: number, strategy: string): string[] {
    switch (strategy) {
      case 'random':
        return this.shuffleArray(questionIds).slice(0, count);
      case 'sequential':
        return questionIds.slice(0, count);
      case 'weighted':
        // For weighted strategy, you might want to implement more complex logic
        // For now, using random selection
        return this.shuffleArray(questionIds).slice(0, count);
      default:
        return this.shuffleArray(questionIds).slice(0, count);
    }
  }

  /**
   * Selects a specified number of questions from pre-selected questions in a rule based on the given strategy.
   * 
   * @param availableQuestions - Array of TestQuestion entities to select from
   * @param count - Number of questions to select
   * @param strategy - Selection strategy ('random', 'sequential', 'weighted')
   * @returns Array of selected TestQuestion entities
   */
  private selectQuestionsFromRule(availableQuestions: TestQuestion[], count: number, strategy: string): TestQuestion[] {
    switch (strategy) {
      case 'random':
        return this.shuffleArray([...availableQuestions]).slice(0, count);
      case 'sequential':
        return availableQuestions.slice(0, count);
      case 'weighted':
        // For weighted strategy, you might want to implement more complex logic
        // For now, using random selection
        return this.shuffleArray([...availableQuestions]).slice(0, count);
      default:
        return this.shuffleArray([...availableQuestions]).slice(0, count);
    }
  }

  /**
   * Calculates the total score from all answers for an attempt.
   * 
   * This function uses a direct SQL query to sum all scores efficiently.
   * 
   * @param attemptId - The ID of the test attempt to calculate total score for
   * @param authContext - Authentication context for tenant/organization filtering
   * @returns Promise<number> - The total score from all answers
   */
  private async calculateTotalAttemptScore(attemptId: string, authContext: AuthContext): Promise<number> {
    const result = await this.testUserAnswerRepository
      .createQueryBuilder('answer')
      .select('COALESCE(SUM(answer.score), 0)', 'totalScore')
      .where('answer.attemptId = :attemptId', { attemptId })
      .andWhere('answer.tenantId = :tenantId', { tenantId: authContext.tenantId })
      .andWhere('answer.organisationId = :organisationId', { organisationId: authContext.organisationId })
      .getRawOne();

    return parseFloat(result?.totalScore || '0');
  }

  /**
   * Calculates the score for a single question based on the user's answer and question type.
   *
   * This method implements comprehensive scoring logic for each question type:
   * - MCQ/TRUE_FALSE: Full marks if correct option selected, 0 otherwise
   * - MULTIPLE_ANSWER: Partial scoring based on correct/incorrect selections (configurable)
   * - FILL_BLANK: Configurable partial scoring for each correct blank with case sensitivity
   * - MATCH: Configurable partial scoring for each correct match
   * - SUBJECTIVE/ESSAY: Returns 0 (scored manually)
   * 
   * @param answerData - The parsed user answer data
   * @param question - The question entity with type and marks
   * @returns number - The calculated score for this question
   */
  private async calculateQuestionScore(answerData: any, question: Question): Promise<number> {
    // Get question options for validation
    const options = await this.getQuestionOptions(question.questionId);
    
    let score: number;
    
    switch (question.type) {
      case QuestionType.MCQ:
      case QuestionType.TRUE_FALSE:
        score = this.calculateMCQScore(answerData, question, options);
        break;
        
      case QuestionType.MULTIPLE_ANSWER:
        score = this.calculateMultipleAnswerScore(answerData, question, options);
        break;
        
      case QuestionType.FILL_BLANK:
        score = this.calculateFillBlankScore(answerData, question, options);
        break;
        
      case QuestionType.MATCH:
<<<<<<< HEAD
        if (!answer.matches || answer.matches.length === 0) {
          throw new Error('Matching questions require match answers');
        }
        // Validate that each match has optionId and matchWith
        for (const match of answer.matches) {
          if (!match.optionId || !match.matchWith) {
            throw new Error('Each match must have optionId and matchWith');
          }
        }
=======
        score = this.calculateMatchScore(answerData, question, options);
        break;
        
      case QuestionType.SUBJECTIVE:
      case QuestionType.ESSAY:
        // Subjective questions are scored manually
        score = 0;
>>>>>>> 3ee2dd54
        break;
        
      default:
        score = 0;
    }
    
    // Ensure the score is always a valid number
    const numericScore = Number(score);
    return isNaN(numericScore) ? 0 : numericScore;
  }

  /**
   * Calculates score for MCQ and TRUE_FALSE questions.
   * Full marks if correct option selected, 0 otherwise.
   */
  private calculateMCQScore(answerData: any, question: Question, options: QuestionOption[]): number {
    const selectedOptionIds = answerData.selectedOptionIds || [];
    
    // MCQ should have exactly one correct option
    const correctOption = options.find(opt => opt.isCorrect);
    if (!correctOption) return 0;
    // Check if the selected option is correct
    const isCorrect = selectedOptionIds.length === 1 && 
                     selectedOptionIds[0] === correctOption.questionOptionId;
    
    // Ensure question marks is a valid number
    const questionMarks = Number(question.marks);
    const safeQuestionMarks = isNaN(questionMarks) ? 0 : questionMarks;
    
    return isCorrect ? safeQuestionMarks : 0;
  }

  /**
   * Calculates score for MULTIPLE_ANSWER questions with partial scoring.
   * Supports both full marks for all correct or partial scoring per option.
   */
  private calculateMultipleAnswerScore(answerData: any, question: Question, options: QuestionOption[]): number {
    const selectedOptionIds = answerData.selectedOptionIds || [];
    const correctOptions = options.filter(opt => opt.isCorrect);
    
    if (correctOptions.length === 0) return 0;
    
    let totalScore = 0;
    
    // Award marks for correct selections
    for (const correctOption of correctOptions) {
      if (selectedOptionIds.includes(correctOption.questionOptionId)) {
        totalScore += Number(correctOption.marks);
      }
    }
    // Ensure question marks is a valid number
    const questionMarks = Number(question.marks);
    const safeQuestionMarks = isNaN(questionMarks) ? 0 : questionMarks;
    
    // Check if partial scoring is enabled
    if (question.allowPartialScoring) {
      return totalScore;
    } else {
      // Full marks only if all correct options selected and no incorrect ones
      return totalScore === safeQuestionMarks ? safeQuestionMarks : 0;
    }
  }

  /**
   * Calculates score for FILL_BLANK questions.
   * Supports case sensitivity and exact matching with configurable partial scoring.
   */
  private calculateFillBlankScore(answerData: any, question: Question, options: QuestionOption[]): number {
    const userBlanks = answerData.blanks || [];
    const correctOptions = options.filter(opt => opt.isCorrect);
    
    if (correctOptions.length === 0 || userBlanks.length === 0) return 0;
    
    let totalScore = 0;
    
    for (let i = 0; i < Math.min(userBlanks.length, correctOptions.length); i++) {
      const userAnswer = userBlanks[i]?.trim();
      const correctAnswer = correctOptions[i]?.text?.trim();
      
      if (!userAnswer || !correctAnswer) continue;
      
      // Check case sensitivity
      const isCaseSensitive = correctOptions[i]?.caseSensitive || false;
      const isCorrect = isCaseSensitive 
        ? userAnswer === correctAnswer
        : userAnswer.toLowerCase() === correctAnswer.toLowerCase();
      
      if (isCorrect) {
        // Use individual option marks instead of equal distribution
        totalScore += Number(correctOptions[i]?.marks || 0);
      }
    }
    
    // Ensure question marks is a valid number
    const questionMarks = Number(question.marks);
    const safeQuestionMarks = isNaN(questionMarks) ? 0 : questionMarks;
    
    // Check if partial scoring is enabled
    if (question.allowPartialScoring) {
      // Partial scoring: award marks for each correct blank using option marks
      return totalScore;
    } else {
      // All-or-nothing: full marks only if all blanks are correct
      return totalScore === safeQuestionMarks ? safeQuestionMarks : 0;
    }
  }

  /**
   * Calculates score for MATCH questions.
   * Configurable partial scoring for each correct match.
   */
  private calculateMatchScore(answerData: any, question: Question, options: QuestionOption[]): number {
    const userMatches = answerData.matches || [];
    const correctOptions = options.filter(opt => opt.isCorrect);
    
    if (correctOptions.length === 0 || userMatches.length === 0) return 0;
    
    let totalScore = 0;
    
    for (let i = 0; i < Math.min(userMatches.length, correctOptions.length); i++) {
      const userMatch = userMatches[i];
      const correctMatch = correctOptions[i]?.matchWith;
      
      if (userMatch === correctMatch) {
        // Use individual option marks instead of equal distribution
        totalScore += Number(correctOptions[i]?.marks || 0);
      }
    }
    
    // Ensure question marks is a valid number
    const questionMarks = Number(question.marks);
    const safeQuestionMarks = isNaN(questionMarks) ? 0 : questionMarks;
    
    // Check if partial scoring is enabled
    if (question.allowPartialScoring) {
      // Partial scoring: award marks for each correct match using option marks
      return totalScore;
    } else {
      // All-or-nothing: full marks only if all matches are correct
      return totalScore === safeQuestionMarks ? safeQuestionMarks : 0;
    }
  }

  /**
   * Retrieves question options for scoring validation.
   */
  private async getQuestionOptions(questionId: string): Promise<QuestionOption[]> {
    return this.questionOptionRepository.find({
      where: { questionId },
      order: { ordering: 'ASC' },
    });
  }

  /**
   * Calculates the final score for an attempt after manual review of subjective questions.
   * 
   * This is used after manual review when all subjective questions have been scored.
   * 
   * @param attemptId - The ID of the test attempt to calculate final score for
   * @param authContext - Authentication context for tenant/organization filtering
   * @returns Promise<number> - The final score as a percentage
   */
  private async calculateFinalScore(attemptId: string, authContext: AuthContext): Promise<number> {
    const { answers, totalMarks } = await this.getAttemptAnswersWithMarks(attemptId, authContext);
    
    let totalScore = 0;
    for (const answer of answers) {
      totalScore += answer.score || 0;
    }

    return totalMarks > 0 ? (totalScore / totalMarks) * 100 : 0;
  }

  /**
   * Retrieves all answers for an attempt along with the total possible marks.
   * 
   * This function:
   * 1. Fetches all user answers for the specified attempt
   * 2. For each answer, retrieves the associated question to get its marks
   * 3. Calculates the total possible marks by summing all question marks
   * 
   * @param attemptId - The ID of the test attempt
   * @param authContext - Authentication context for tenant/organization filtering
   * @returns Promise<{answers: TestUserAnswer[], totalMarks: number}> - Object containing answers and total marks
   */
  private async getAttemptAnswersWithMarks(attemptId: string, authContext: AuthContext): Promise<{ answers: TestUserAnswer[], totalMarks: number }> {
    const answers = await this.testUserAnswerRepository.find({
      where: {
        attemptId,
        tenantId: authContext.tenantId,
        organisationId: authContext.organisationId,
      },
    });

    let totalMarks = 0;
    for (const answer of answers) {
      const question = await this.questionRepository.findOne({
        where: { questionId: answer.questionId },
      });

      if (question) {
        totalMarks += question.marks;
      }
    }

    return { answers, totalMarks };
  }

  /**
   * Shuffles an array using the Fisher-Yates shuffle algorithm.
   * 
   * This function creates a copy of the input array and randomly reorders its elements
   * using the Fisher-Yates (Knuth) shuffle algorithm for unbiased randomization.
   * 
   * @param array - The array to shuffle
   * @returns T[] - A new array with the same elements in random order
   */
  private shuffleArray<T>(array: T[]): T[] {
    const shuffled = [...array];
    for (let i = shuffled.length - 1; i > 0; i--) {
      const j = Math.floor(Math.random() * (i + 1));
      [shuffled[i], shuffled[j]] = [shuffled[j], shuffled[i]];
    }
    return shuffled;
  }

  private async findAttemptById(attemptId: string, authContext: AuthContext): Promise<TestAttempt> {
    const attempt = await this.attemptRepository.findOne({
      where: {
        attemptId,
        tenantId: authContext.tenantId,
        organisationId: authContext.organisationId,
      },
    });

    if (!attempt) {
      throw new NotFoundException('Attempt not found');
    }

    return attempt;
  }

  private async findTestById(testId: string, authContext: AuthContext): Promise<Test> {
    const test = await this.testRepository.findOne({
      where: {
        testId,
        tenantId: authContext.tenantId,
        organisationId: authContext.organisationId,
      },
    });

    if (!test) {
      throw new NotFoundException('Test not found');
    }

    return test;
  }

  private async triggerPluginEvent(eventName: string, authContext: AuthContext, eventData: any): Promise<void> {
    await this.pluginManager.triggerEvent(
      eventName,
      {
        tenantId: authContext.tenantId,
        organisationId: authContext.organisationId,
        userId: authContext.userId,
      },
      eventData
    );
  }
} <|MERGE_RESOLUTION|>--- conflicted
+++ resolved
@@ -1,8 +1,4 @@
-<<<<<<< HEAD
-import { BadRequestException, Injectable, NotFoundException } from '@nestjs/common';
-=======
 import { Injectable, NotFoundException, BadRequestException } from '@nestjs/common';
->>>>>>> 3ee2dd54
 import { InjectRepository } from '@nestjs/typeorm';
 import { Repository, In } from 'typeorm';
 import { TestAttempt, AttemptStatus, SubmissionType, ReviewStatus, ResultType } from '../tests/entities/test-attempt.entity';
@@ -134,7 +130,42 @@
     return savedAttempt;
   }
 
-
+    /**
+   * Retrieves a test attempt with user answers, and progress metrics.
+   * 
+   * @param attemptId - The unique identifier of the attempt to retrieve
+   * @param authContext - Authentication context containing user and organization details
+   */
+    async getAttempt(attemptId: string, authContext: AuthContext): Promise<any> {
+      // Step 1: Validate and retrieve the attempt
+      const attempt = await this.validateAndRetrieveAttempt(attemptId, authContext);
+      // Fetch user's answers for this attempt 
+    const userAnswers = await this.testUserAnswerRepository.find({
+      where: {
+        attemptId: attempt.attemptId,
+        tenantId: authContext.tenantId,
+        organisationId: authContext.organisationId,
+      },
+      select: ['questionId', 'answer', 'updatedAt'],
+      order: { createdAt: 'ASC' }, 
+    });
+
+    return { 
+      attempt : {
+        attemptId: attempt.attemptId,
+        testId: attempt.testId,
+        userId: attempt.userId,
+        attempt: attempt.attempt,
+        startedAt: attempt.startedAt,
+        currentPosition: attempt.currentPosition,
+        timeSpent: attempt.timeSpent,
+        updatedAt: attempt.updatedAt
+      },
+      answers: userAnswers,
+    };
+  }
+
+  // This methods is not used , it is used for resuming an in-progress test including hierarchy of questions and sections
   /**
    * Retrieves a test attempt with all associated data for resuming an in-progress test.
    * This method orchestrates the retrieval and transformation of attempt data including
@@ -143,7 +174,7 @@
    * @param attemptId - The unique identifier of the attempt to retrieve
    * @param authContext - Authentication context containing user and organization details
    */
-  async getAttempt(attemptId: string, authContext: AuthContext): Promise<any> {
+  async getAttempt_NotInUse(attemptId: string, authContext: AuthContext): Promise<any> {
     // Step 1: Validate and retrieve the attempt
     const attempt = await this.validateAndRetrieveAttempt(attemptId, authContext);
     
@@ -1158,17 +1189,6 @@
         break;
         
       case QuestionType.MATCH:
-<<<<<<< HEAD
-        if (!answer.matches || answer.matches.length === 0) {
-          throw new Error('Matching questions require match answers');
-        }
-        // Validate that each match has optionId and matchWith
-        for (const match of answer.matches) {
-          if (!match.optionId || !match.matchWith) {
-            throw new Error('Each match must have optionId and matchWith');
-          }
-        }
-=======
         score = this.calculateMatchScore(answerData, question, options);
         break;
         
@@ -1176,7 +1196,6 @@
       case QuestionType.ESSAY:
         // Subjective questions are scored manually
         score = 0;
->>>>>>> 3ee2dd54
         break;
         
       default:
@@ -1296,13 +1315,15 @@
     
     let totalScore = 0;
     
-    for (let i = 0; i < Math.min(userMatches.length, correctOptions.length); i++) {
-      const userMatch = userMatches[i];
-      const correctMatch = correctOptions[i]?.matchWith;
-      
-      if (userMatch === correctMatch) {
-        // Use individual option marks instead of equal distribution
-        totalScore += Number(correctOptions[i]?.marks || 0);
+    // Process each user match
+    for (const userMatch of userMatches) {
+      // Find the correct option that matches this user selection
+      const correctOption = correctOptions.find(opt => 
+        opt.questionOptionId === userMatch.optionId && 
+        opt.matchWith === userMatch.matchWith
+      );
+      if (correctOption) {
+        totalScore += Number(correctOption.marks);
       }
     }
     
