import {
  Controller,
  Get,
  Post,
  Body,
  Patch,
  Param,
  Delete,
  Query,
  UseGuards,
  Req,
  UseInterceptors,
} from '@nestjs/common';
import { ApiTags, ApiOperation, ApiResponse, ApiBearerAuth, ApiQuery, ApiBody } from '@nestjs/swagger';
import { TestsService } from './tests.service';
import { CreateTestDto } from './dto/create-test.dto';
import { UpdateTestDto } from './dto/update-test.dto';
import { QueryTestDto } from './dto/query-test.dto';
import { AddQuestionToTestDto } from './dto/add-question-to-test.dto';
import { AddQuestionsBulkDto } from './dto/add-questions-bulk.dto';
import { Test } from './entities/test.entity';
import { ApiSuccessResponseDto } from '@/common/dto/api-response.dto';
import { AuthContext } from '@/common/interfaces/auth.interface';
import { AuthContextInterceptor } from '@/common/interceptors/auth-context.interceptor';

@ApiTags('Tests')
@ApiBearerAuth()
@Controller('tests')
@UseInterceptors(AuthContextInterceptor)
export class TestsController {
  constructor(private readonly testsService: TestsService) {}

  @Post()
  @ApiOperation({ 
    summary: 'Create a new test',
    description: 'Creates a new test. Requires tenantId and organisationId headers.'
  })
  @ApiResponse({
    status: 201,
    description: 'Test created successfully',
    type: ApiSuccessResponseDto,
  })
  @ApiResponse({
    status: 400,
    description: 'Missing required headers (tenantId, organisationId)',
  })
  async create(@Body() createTestDto: CreateTestDto, @Req() req: any) {
    const authContext: AuthContext = req.user;
    const test = await this.testsService.create(createTestDto, authContext);
    return { testId: test.testId };
  }

  @Get()
  @ApiOperation({ summary: 'Get all tests with pagination and filters' })
  @ApiResponse({
    status: 200,
    description: 'Tests retrieved successfully',
    type: ApiSuccessResponseDto,
  })
  async findAll(@Query() queryDto: QueryTestDto, @Req() req: any) {
    const authContext: AuthContext = req.user;
    return this.testsService.findAll(queryDto, authContext);
  }

  @Get(':id')
  @ApiOperation({ summary: 'Get a test by ID' })
  @ApiResponse({
    status: 200,
    description: 'Test retrieved successfully',
    type: ApiSuccessResponseDto,
  })
  async findOne(@Param('id') id: string, @Req() req: any) {
    const authContext: AuthContext = req.user;
    return this.testsService.findOne(id, authContext);
  }

  @Get(':id/hierarchy')
  @ApiOperation({ summary: 'Get test hierarchy with sections and questions' })
  @ApiResponse({
    status: 200,
    description: 'Test hierarchy retrieved successfully',
    type: ApiSuccessResponseDto,
  })
  async getTestHierarchy(@Param('id') id: string, @Req() req: any) {
    const authContext: AuthContext = req.user;
    return this.testsService.getTestHierarchy(id, authContext);
  }

  @Patch(':id')
  @ApiOperation({ summary: 'Update a test' })
  @ApiResponse({
    status: 200,
    description: 'Test updated successfully',
    type: ApiSuccessResponseDto,
  })
  async update(
    @Param('id') id: string,
    @Body() updateTestDto: UpdateTestDto,
    @Req() req: any,
  ) {
    const authContext: AuthContext = req.user;
    const test = await this.testsService.update(id, updateTestDto, authContext);
    return { testId: test.testId };
  }

  @Delete(':id')
  @ApiOperation({ summary: 'Delete a test' })
  @ApiResponse({
    status: 200,
    description: 'Test deleted successfully',
    type: ApiSuccessResponseDto,
  })
  async remove(@Param('id') id: string,
  @Query('hard') hardDelete: string, // expects 'true' as a string
  @Req() req: any) {
    const authContext: AuthContext = req.user;
    const isHardDelete = hardDelete === 'true';
    await this.testsService.remove(id, authContext, isHardDelete);
    return { message: 'Test deleted successfully' };
  }

  @Post(':id/questions')
  @ApiOperation({ 
    summary: 'Add a question to a test section',
    description: 'Adds a specific question to a test section. The question must exist and the section must belong to the specified test.'
  })
  @ApiBody({
    type: AddQuestionToTestDto,
    description: 'Question and section details'
  })
  @ApiResponse({
    status: 201,
    description: 'Question added to test successfully',
    type: ApiSuccessResponseDto,
  })
  @ApiResponse({
    status: 400,
    description: 'Question is already added to this test or test is published',
  })
  @ApiResponse({
    status: 404,
    description: 'Test, section, or question not found',
  })
  async addQuestionToTest(
    @Param('id') testId: string,
    @Body() addQuestionDto: AddQuestionToTestDto,
    @Req() req: any,
  ) {
    const authContext: AuthContext = req.user;
    await this.testsService.addQuestionToTest(
      testId, 
      addQuestionDto.sectionId, 
      addQuestionDto.questionId, 
      addQuestionDto.isCompulsory || false,
      authContext
    );
    return { message: 'Question added to test successfully' };
  }

  @Post(':id/questions/bulk')
  @ApiOperation({ 
    summary: 'Add multiple questions to a test section in bulk',
    description: 'Adds multiple questions to a test section in a single request. Duplicate questions are automatically skipped. Questions can be ordered and marked as compulsory.'
  })
  @ApiBody({
    type: AddQuestionsBulkDto,
    description: 'Section and questions details for bulk addition'
  })
  @ApiResponse({
    status: 201,
    description: 'Questions added to test successfully',
    schema: {
      type: 'object',
      properties: {
        message: { type: 'string', example: 'Questions added to test successfully' },
        result: {
          type: 'object',
          properties: {
            added: { type: 'number', example: 5, description: 'Number of questions successfully added' },
            skipped: { type: 'number', example: 2, description: 'Number of questions skipped (duplicates or not found)' },
            errors: { 
              type: 'array', 
              items: { type: 'string' },
              example: ['Questions not found: qstn-123, qstn-456'],
              description: 'List of error messages'
            }
          }
        }
      }
    }
  })
  @ApiResponse({
    status: 400,
    description: 'Test is published or invalid request data',
  })
  @ApiResponse({
    status: 404,
    description: 'Test or section not found',
  })
  async addQuestionsBulkToTest(
    @Param('id') testId: string,
    @Body() addQuestionsBulkDto: AddQuestionsBulkDto,
    @Req() req: any,
  ) {
    const authContext: AuthContext = req.user;
    const result = await this.testsService.addQuestionsBulkToTest(
      testId, 
      addQuestionsBulkDto.sectionId, 
      addQuestionsBulkDto.questions, 
      authContext
    );
    return { 
      message: 'Questions added to test successfully',
      result
    };
  }

<<<<<<< HEAD
  @Get(':testId/users/:userId/result')
  @ApiOperation({ 
    summary: 'Get user test result',
    description: 'Retrieve the final result for a user based on the test\'s attemptsGrading method (first_attempt, last_attempt, highest, average)'
  })
  @ApiResponse({ 
    status: 200, 
    description: 'User test result retrieved successfully',
=======
  @Get(':testId/users/:userId/status')
  @ApiOperation({ 
    summary: 'Check user test status',
    description: 'Determine if the user can resume, reattempt, or is restricted based on previous attempts. Returns max attempts allowed and total attempts made by the user.'
  })
  @ApiResponse({
    status: 200,
    description: 'User test status retrieved successfully'
>>>>>>> 5ca2dc1b
  })
  @ApiResponse({
    status: 404,
    description: 'Test not found',
  })
<<<<<<< HEAD
  async getUserTestResult(
=======
  async getUserTestStatus(
>>>>>>> 5ca2dc1b
    @Param('testId') testId: string,
    @Param('userId') userId: string,
    @Req() req: any,
  ) {
    const authContext: AuthContext = req.user;
<<<<<<< HEAD
    const result = await this.testsService.getUserTestResult(testId, userId, authContext);
    return { result };
=======
    const status = await this.testsService.getUserTestStatus(testId, userId, authContext);
    return { result: status };
>>>>>>> 5ca2dc1b
  }
} <|MERGE_RESOLUTION|>--- conflicted
+++ resolved
@@ -215,7 +215,29 @@
     };
   }
 
-<<<<<<< HEAD
+  @Get(':testId/users/:userId/status')
+  @ApiOperation({ 
+    summary: 'Check user test status',
+    description: 'Determine if the user can resume, reattempt, or is restricted based on previous attempts. Returns max attempts allowed and total attempts made by the user.'
+  })
+  @ApiResponse({
+    status: 200,
+    description: 'User test status retrieved successfully'
+  })
+  @ApiResponse({
+    status: 404,
+    description: 'Test not found',
+  })
+  async getUserTestStatus(
+    @Param('testId') testId: string,
+    @Param('userId') userId: string,
+    @Req() req: any,
+  ) {
+    const authContext: AuthContext = req.user;
+    const status = await this.testsService.getUserTestStatus(testId, userId, authContext);
+    return { result: status };
+  }
+
   @Get(':testId/users/:userId/result')
   @ApiOperation({ 
     summary: 'Get user test result',
@@ -224,37 +246,18 @@
   @ApiResponse({ 
     status: 200, 
     description: 'User test result retrieved successfully',
-=======
-  @Get(':testId/users/:userId/status')
-  @ApiOperation({ 
-    summary: 'Check user test status',
-    description: 'Determine if the user can resume, reattempt, or is restricted based on previous attempts. Returns max attempts allowed and total attempts made by the user.'
-  })
-  @ApiResponse({
-    status: 200,
-    description: 'User test status retrieved successfully'
->>>>>>> 5ca2dc1b
   })
   @ApiResponse({
     status: 404,
     description: 'Test not found',
   })
-<<<<<<< HEAD
   async getUserTestResult(
-=======
-  async getUserTestStatus(
->>>>>>> 5ca2dc1b
     @Param('testId') testId: string,
     @Param('userId') userId: string,
     @Req() req: any,
   ) {
     const authContext: AuthContext = req.user;
-<<<<<<< HEAD
     const result = await this.testsService.getUserTestResult(testId, userId, authContext);
     return { result };
-=======
-    const status = await this.testsService.getUserTestStatus(testId, userId, authContext);
-    return { result: status };
->>>>>>> 5ca2dc1b
   }
 } 