import { ApiProperty, ApiPropertyOptional } from '@nestjs/swagger';
<<<<<<< HEAD
import { IsString, IsOptional, IsEnum, IsBoolean, IsNumber, IsUUID, IsDateString, Validate, ValidateIf } from 'class-validator';
import { ValidateDatetimeConstraints } from '@/common/utils/helper.util';
=======
import { IsString, IsOptional, IsEnum, IsBoolean, IsNumber, IsUUID, IsDateString, IsNotEmpty } from 'class-validator';
>>>>>>> c31d302e
import { TestType, TestStatus, GradingType, AttemptsGradeMethod } from '../entities/test.entity';
import { NoNeedToReleaseEntityManagerError } from 'typeorm';

export class CreateTestDto {
  @ApiPropertyOptional()
  @IsOptional()
  @IsUUID()
  parentId?: string;

  @ApiProperty({ enum: TestType })
  @IsEnum(TestType)
  type: TestType;

  @ApiProperty()
  @IsString()
  title: string;

  @ApiPropertyOptional()
  @IsOptional()
  @IsString()
  alias?: string;

  @ApiPropertyOptional()
  @IsOptional()
  @IsString()
  description?: string;

  @ApiPropertyOptional()
  @IsOptional()
  @IsString()
  reviewers?: string;

  @ApiPropertyOptional({ enum: TestStatus })
  @IsOptional()
  @IsEnum(TestStatus)
  status?: TestStatus;

  @ApiPropertyOptional()
  @IsOptional()
  @IsBoolean()
  showTime?: boolean;

  @ApiPropertyOptional()
  @IsOptional()
  @IsNumber()
  timeDuration?: number;

  @ApiPropertyOptional()
  @IsOptional()
  @IsBoolean()
  showTimeFinished?: boolean;

  @ApiPropertyOptional()
  @IsOptional()
  @IsNumber()
  timeFinishedDuration?: number;

  @ApiPropertyOptional()
  @IsOptional()
  @IsNumber()
  totalMarks?: number;

  @ApiPropertyOptional()
  @IsOptional()
  @IsNumber()
  passingMarks?: number;

  @ApiPropertyOptional()
  @IsOptional()
  @IsString()
  image?: string;

  @ApiPropertyOptional()
  @IsOptional()
  @IsDateString()
  startDate?: string;

  @ApiPropertyOptional()
  @IsOptional()
  @IsDateString()
  @Validate(ValidateDatetimeConstraints)
  endDate?: string;

  @ApiPropertyOptional()
  @IsOptional()
  @IsBoolean()
  answerSheet?: boolean;

  @ApiPropertyOptional()
  @IsOptional()
  @IsBoolean()
  showCorrectAnswer?: boolean;

  @ApiPropertyOptional()
  @IsOptional()
  @IsBoolean()
  printAnswersheet?: boolean;

  @ApiPropertyOptional()
  @IsOptional()
  @IsBoolean()
  questionsShuffle?: boolean;

  @ApiPropertyOptional()
  @IsOptional()
  @IsBoolean()
  answersShuffle?: boolean;

  @ApiPropertyOptional({ enum: GradingType })
  @IsNotEmpty()
  @IsEnum(GradingType)
  gradingType?: GradingType;

  @ApiPropertyOptional()
  @IsOptional()
  @IsBoolean()
  isObjective?: boolean;

  @ApiPropertyOptional()
  @IsOptional()
  @IsBoolean()
  showThankyouPage?: boolean;

  @ApiPropertyOptional()
  @IsOptional()
  @IsBoolean()
  showAllQuestions?: boolean;

  @ApiPropertyOptional()
  @IsOptional()
  @IsNumber()
  paginationLimit?: number;

  @ApiPropertyOptional()
  @IsOptional()
  @IsBoolean()
  showQuestionsOverview?: boolean;

  @ApiPropertyOptional()
  @IsOptional()
  @IsNumber()
  ordering?: number;

  @ApiPropertyOptional()
  @IsOptional()
  @IsNumber()
  attempts?: number;

  @ApiPropertyOptional({ enum: AttemptsGradeMethod })
  @IsOptional()
  @IsEnum(AttemptsGradeMethod)
  attemptsGrading?: AttemptsGradeMethod;

  @ApiPropertyOptional()
  @IsOptional()
  @IsUUID()
  checkedOut?: string;

  @ApiPropertyOptional()
  @IsOptional()
  @IsDateString()
  checkedOutTime?: string;
} <|MERGE_RESOLUTION|>--- conflicted
+++ resolved
@@ -1,12 +1,8 @@
 import { ApiProperty, ApiPropertyOptional } from '@nestjs/swagger';
-<<<<<<< HEAD
-import { IsString, IsOptional, IsEnum, IsBoolean, IsNumber, IsUUID, IsDateString, Validate, ValidateIf } from 'class-validator';
+import { IsString, IsOptional, IsEnum, IsBoolean, IsNumber, IsUUID, IsDateString, IsNotEmpty, Validate } from 'class-validator';
+import { TestType, TestStatus, GradingType, AttemptsGradeMethod } from '../entities/test.entity';
 import { ValidateDatetimeConstraints } from '@/common/utils/helper.util';
-=======
-import { IsString, IsOptional, IsEnum, IsBoolean, IsNumber, IsUUID, IsDateString, IsNotEmpty } from 'class-validator';
->>>>>>> c31d302e
-import { TestType, TestStatus, GradingType, AttemptsGradeMethod } from '../entities/test.entity';
-import { NoNeedToReleaseEntityManagerError } from 'typeorm';
+
 
 export class CreateTestDto {
   @ApiPropertyOptional()
