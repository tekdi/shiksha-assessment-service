--- conflicted
+++ resolved
@@ -1,10 +1,6 @@
 import { Injectable, NotFoundException, BadRequestException } from '@nestjs/common';
 import { InjectRepository } from '@nestjs/typeorm';
-<<<<<<< HEAD
-import { Repository, Like, Between, In, DataSource } from 'typeorm';
-=======
 import { Repository, Like, Between, In, Not, FindOptionsWhere } from 'typeorm';
->>>>>>> a7bba1c8
 import { CACHE_MANAGER } from '@nestjs/cache-manager';
 import { Inject } from '@nestjs/common';
 import { Cache } from 'cache-manager';
@@ -19,12 +15,8 @@
 import { Question } from '../questions/entities/question.entity';
 import { HelperUtil } from '@/common/utils/helper.util';
 import { UserTestStatusDto } from './dto/user-test-status.dto';
-<<<<<<< HEAD
-import { TestAttempt, AttemptStatus } from './entities/test-attempt.entity';
+import { TestAttempt, AttemptStatus, ReviewStatus } from './entities/test-attempt.entity';
 import { OrderingService } from '@/common/services/ordering.service';
-=======
-import { TestAttempt, AttemptStatus, ReviewStatus } from './entities/test-attempt.entity';
->>>>>>> a7bba1c8
 
 @Injectable()
 export class TestsService {
