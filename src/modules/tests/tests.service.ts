--- conflicted
+++ resolved
@@ -8,7 +8,6 @@
 import { CreateTestDto } from './dto/create-test.dto';
 import { UpdateTestDto } from './dto/update-test.dto';
 import { QueryTestDto } from './dto/query-test.dto';
-import { TestStructureDto } from './dto/test-structure.dto';
 import { AuthContext } from '@/common/interfaces/auth.interface';
 import { TestStatus, TestType, AttemptsGradeMethod } from './entities/test.entity';
 import { TestQuestion } from './entities/test-question.entity';
@@ -17,11 +16,9 @@
 import { HelperUtil } from '@/common/utils/helper.util';
 import { UserTestStatusDto } from './dto/user-test-status.dto';
 import { TestAttempt, AttemptStatus, ReviewStatus } from './entities/test-attempt.entity';
-<<<<<<< HEAD
 import { OrderingService } from '@/common/services/ordering.service';
-=======
 import { RESPONSE_MESSAGES } from '@/common/constants/response-messages.constant';
->>>>>>> 405b1b06
+import { TestStructureDto } from './dto/test-structure.dto';
 
 @Injectable()
 export class TestsService {
@@ -36,13 +33,9 @@
     private readonly questionRepository: Repository<Question>,
     @Inject(CACHE_MANAGER)
     private readonly cacheManager: Cache,
-<<<<<<< HEAD
+    @InjectDataSource()
     private readonly dataSource: DataSource,
     private readonly orderingService: OrderingService,
-=======
-    @InjectDataSource()
-    private readonly dataSource: DataSource,
->>>>>>> 405b1b06
   ) {}
 
   async create(createTestDto: CreateTestDto, authContext: AuthContext): Promise<Test> {
