--- conflicted
+++ resolved
@@ -14,15 +14,10 @@
 import { TestQuestion } from './entities/test-question.entity';
 import { TestSection } from './entities/test-section.entity';
 import { Question } from '../questions/entities/question.entity';
-<<<<<<< HEAD
-import { UserTestStatusDto } from './dto/user-test-status.dto';
-import { TestAttempt, AttemptStatus } from './entities/test-attempt.entity';
-=======
 import { HelperUtil } from '@/common/utils/helper.util';
 import { UserTestStatusDto } from './dto/user-test-status.dto';
 import { TestAttempt, AttemptStatus, ReviewStatus } from './entities/test-attempt.entity';
 import { RESPONSE_MESSAGES } from '@/common/constants/response-messages.constant';
->>>>>>> c8daf3db
 
 @Injectable()
 export class TestsService {
@@ -460,52 +455,6 @@
       throw new NotFoundException('Test not found');
     }
 
-<<<<<<< HEAD
-    // Get all attempts for this user and test
-    const attempts = await this.testRepository.manager.find(TestAttempt, {
-      where: {
-        testId,
-        userId,
-        tenantId: authContext.tenantId,
-        organisationId: authContext.organisationId,
-      },
-      order: { startedAt: 'DESC' },
-    });
-
-    const totalAttempts = attempts.length;
-    const maxAttempts = test.attempts;
-
-    if (attempts.length === 0) {
-      // No attempts yet - user can start a new attempt
-      return {
-        canResume: false,
-        canReattempt: true,
-        lastAttemptStatus: null,
-        lastAttemptId: null,
-        maxAttempts,
-        totalAttempts,
-      };
-    }
-
-    const lastAttempt = attempts[0];
-
-    // Check if user can resume (has an in-progress attempt)
-    const canResume = lastAttempt.status === AttemptStatus.IN_PROGRESS; 
-
-    // Check if user can reattempt (hasn't reached max attempts)
-    const canReattempt = totalAttempts < maxAttempts;
-
-    return {
-      canResume,
-      canReattempt,
-      lastAttemptStatus: lastAttempt.status,
-      lastAttemptId: lastAttempt.attemptId,
-      maxAttempts,
-      totalAttempts,
-    };
-  }
-
-=======
     const maxAttempts = test.attempts;
 
     // Get total attempts count
@@ -925,5 +874,4 @@
   }
 
 
->>>>>>> c8daf3db
 } 