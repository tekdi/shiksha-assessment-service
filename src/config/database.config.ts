--- conflicted
+++ resolved
@@ -34,13 +34,8 @@
         Question,
         QuestionOption,
       ],
-<<<<<<< HEAD
-      autoLoadEntities: true,
-      synchronize: true, 
-=======
       synchronize: isDevelopment,
       autoLoadEntities: true,
->>>>>>> 7c6d4ec0
       logging: isDevelopment,
       ssl: this.configService.get('NODE_ENV') === 'production' ? { rejectUnauthorized: false } : false,
     };
