--- conflicted
+++ resolved
@@ -34,13 +34,8 @@
         Question,
         QuestionOption,
       ],
-<<<<<<< HEAD
-      autoLoadEntities: true,
-      synchronize: true,
-=======
       synchronize: isDevelopment,
       autoLoadEntities: true,
->>>>>>> 5ca2dc1b
       logging: isDevelopment,
       ssl: this.configService.get('NODE_ENV') === 'production' ? { rejectUnauthorized: false } : false,
     };
