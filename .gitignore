node_modules
dist
<<<<<<< HEAD
.cursor/
=======
.cursor
>>>>>>> d623857a
<|MERGE_RESOLUTION|>--- conflicted
+++ resolved
@@ -1,7 +1,3 @@
 node_modules
 dist
-<<<<<<< HEAD
-.cursor/
-=======
-.cursor
->>>>>>> d623857a
+.cursor/